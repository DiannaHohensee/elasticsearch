/*
 * Licensed to Elasticsearch under one or more contributor
 * license agreements. See the NOTICE file distributed with
 * this work for additional information regarding copyright
 * ownership. Elasticsearch licenses this file to you under
 * the Apache License, Version 2.0 (the "License"); you may
 * not use this file except in compliance with the License.
 * You may obtain a copy of the License at
 *
 *    http://www.apache.org/licenses/LICENSE-2.0
 *
 * Unless required by applicable law or agreed to in writing,
 * software distributed under the License is distributed on an
 * "AS IS" BASIS, WITHOUT WARRANTIES OR CONDITIONS OF ANY
 * KIND, either express or implied.  See the License for the
 * specific language governing permissions and limitations
 * under the License.
 */
package org.elasticsearch.index;

import org.apache.logging.log4j.Logger;
import org.apache.lucene.index.MergePolicy;
import org.elasticsearch.Version;
import org.elasticsearch.cluster.metadata.IndexMetaData;
import org.elasticsearch.common.logging.Loggers;
import org.elasticsearch.common.settings.IndexScopedSettings;
import org.elasticsearch.common.settings.Setting;
import org.elasticsearch.common.settings.Setting.Property;
import org.elasticsearch.common.settings.Settings;
import org.elasticsearch.common.unit.ByteSizeUnit;
import org.elasticsearch.common.unit.ByteSizeValue;
import org.elasticsearch.common.unit.TimeValue;
import org.elasticsearch.index.translog.Translog;
import org.elasticsearch.ingest.IngestService;
import org.elasticsearch.node.Node;

import java.util.Collections;
import java.util.List;
import java.util.Locale;
import java.util.concurrent.TimeUnit;
import java.util.function.Consumer;
import java.util.function.Function;

/**
 * This class encapsulates all index level settings and handles settings updates.
 * It's created per index and available to all index level classes and allows them to retrieve
 * the latest updated settings instance. Classes that need to listen to settings updates can register
 * a settings consumer at index creation via {@link IndexModule#addSettingsUpdateConsumer(Setting, Consumer)} that will
 * be called for each settings update.
 */
public final class IndexSettings {
    public static final Setting<List<String>> DEFAULT_FIELD_SETTING =
        Setting.listSetting("index.query.default_field", Collections.singletonList("*"),
            Function.identity(), Property.IndexScope, Property.Dynamic);
    public static final Setting<Boolean> QUERY_STRING_LENIENT_SETTING =
        Setting.boolSetting("index.query_string.lenient", false, Property.IndexScope);
    public static final Setting<Boolean> QUERY_STRING_ANALYZE_WILDCARD =
        Setting.boolSetting("indices.query.query_string.analyze_wildcard", false, Property.NodeScope);
    public static final Setting<Boolean> QUERY_STRING_ALLOW_LEADING_WILDCARD =
        Setting.boolSetting("indices.query.query_string.allowLeadingWildcard", true, Property.NodeScope);
    public static final Setting<Boolean> ALLOW_UNMAPPED =
        Setting.boolSetting("index.query.parse.allow_unmapped_fields", true, Property.IndexScope);
    public static final Setting<TimeValue> INDEX_TRANSLOG_SYNC_INTERVAL_SETTING =
        Setting.timeSetting("index.translog.sync_interval", TimeValue.timeValueSeconds(5), TimeValue.timeValueMillis(100),
            Property.IndexScope);
    public static final Setting<TimeValue> INDEX_SEARCH_IDLE_AFTER =
        Setting.timeSetting("index.search.idle.after", TimeValue.timeValueSeconds(30),
            TimeValue.timeValueMinutes(0), Property.IndexScope, Property.Dynamic);
    public static final Setting<Translog.Durability> INDEX_TRANSLOG_DURABILITY_SETTING =
        new Setting<>("index.translog.durability", Translog.Durability.REQUEST.name(),
            (value) -> Translog.Durability.valueOf(value.toUpperCase(Locale.ROOT)), Property.Dynamic, Property.IndexScope);
    public static final Setting<Boolean> INDEX_WARMER_ENABLED_SETTING =
        Setting.boolSetting("index.warmer.enabled", true, Property.Dynamic, Property.IndexScope);
    public static final Setting<String> INDEX_CHECK_ON_STARTUP = new Setting<>("index.shard.check_on_startup", "false", (s) -> {
        switch(s) {
            case "false":
            case "true":
            case "fix":
            case "checksum":
                return s;
            default:
                throw new IllegalArgumentException("unknown value for [index.shard.check_on_startup] must be one of [true, false, fix, checksum] but was: " + s);
        }
    }, Property.IndexScope);

    /**
     * Index setting describing the maximum value of from + size on a query.
     * The Default maximum value of from + size on a query is 10,000. This was chosen as
     * a conservative default as it is sure to not cause trouble. Users can
     * certainly profile their cluster and decide to set it to 100,000
     * safely. 1,000,000 is probably way to high for any cluster to set
     * safely.
     */
    public static final Setting<Integer> MAX_RESULT_WINDOW_SETTING =
        Setting.intSetting("index.max_result_window", 10000, 1, Property.Dynamic, Property.IndexScope);
    /**
     * Index setting describing the maximum value of from + size on an individual inner hit definition or
     * top hits aggregation. The default maximum of 100 is defensive for the reason that the number of inner hit responses
     * and number of top hits buckets returned is unbounded. Profile your cluster when increasing this setting.
     */
    public static final Setting<Integer> MAX_INNER_RESULT_WINDOW_SETTING =
        Setting.intSetting("index.max_inner_result_window", 100, 1, Property.Dynamic, Property.IndexScope);

    /**
     * Index setting describing the maximum value of allowed `script_fields`that can be retrieved
     * per search request. The default maximum of 32 is defensive for the reason that retrieving
     * script fields is a costly operation.
     */
    public static final Setting<Integer> MAX_SCRIPT_FIELDS_SETTING =
        Setting.intSetting("index.max_script_fields", 32, 0, Property.Dynamic, Property.IndexScope);

    /**
     * A setting describing the maximum number of tokens that can be
     * produced using _analyze API. The default maximum of 10000 is defensive
     * to prevent generating too many token objects.
     */
    public static final Setting<Integer> MAX_TOKEN_COUNT_SETTING =
        Setting.intSetting("index.analyze.max_token_count", 10000, 1, Property.Dynamic, Property.IndexScope);


    /**
     * A setting describing the maximum number of characters that will be analyzed for a highlight request.
     * This setting is only applicable when highlighting is requested on a text that was indexed without
     * offsets or term vectors.
     * The default maximum of 1M characters is defensive as for highlighting larger texts,
     * indexing with offsets or term vectors is recommended.
     */
    public static final Setting<Integer> MAX_ANALYZED_OFFSET_SETTING =
        Setting.intSetting("index.highlight.max_analyzed_offset", 1000000, 1, Property.Dynamic, Property.IndexScope);


    /**
     * Index setting describing the maximum number of terms that can be used in Terms Query.
     * The default maximum of 65536 terms is defensive, as extra processing and memory is involved
     * for each additional term, and a large number of terms degrade the cluster performance.
     */
    public static final Setting<Integer> MAX_TERMS_COUNT_SETTING =
        Setting.intSetting("index.max_terms_count", 65536, 1, Property.Dynamic, Property.IndexScope);

    /**
     * Index setting describing for NGramTokenizer and NGramTokenFilter
     * the maximum difference between
     * max_gram (maximum length of characters in a gram) and
     * min_gram (minimum length of characters in a gram).
     * The default value is 1 as this is default difference in NGramTokenizer,
     * and is defensive as it prevents generating too many index terms.
     */
    public static final Setting<Integer> MAX_NGRAM_DIFF_SETTING =
        Setting.intSetting("index.max_ngram_diff", 1, 0, Property.Dynamic, Property.IndexScope);

    /**
     * Index setting describing for ShingleTokenFilter
     * the maximum difference between
     * max_shingle_size and min_shingle_size.
     * The default value is 3 is defensive as it prevents generating too many tokens.
     */
    public static final Setting<Integer> MAX_SHINGLE_DIFF_SETTING =
        Setting.intSetting("index.max_shingle_diff", 3, 0, Property.Dynamic, Property.IndexScope);

    /**
     * Index setting describing the maximum value of allowed `docvalue_fields`that can be retrieved
     * per search request. The default maximum of 100 is defensive for the reason that retrieving
     * doc values might incur a per-field per-document seek.
     */
    public static final Setting<Integer> MAX_DOCVALUE_FIELDS_SEARCH_SETTING =
        Setting.intSetting("index.max_docvalue_fields_search", 100, 0, Property.Dynamic, Property.IndexScope);
    /**
     * Index setting describing the maximum size of the rescore window. Defaults to {@link #MAX_RESULT_WINDOW_SETTING}
     * because they both do the same thing: control the size of the heap of hits.
     */
    public static final Setting<Integer> MAX_RESCORE_WINDOW_SETTING =
            Setting.intSetting("index.max_rescore_window", MAX_RESULT_WINDOW_SETTING, 1, Property.Dynamic, Property.IndexScope);
    /**
     * Index setting describing the maximum number of filters clauses that can be used
     * in an adjacency_matrix aggregation. The max number of buckets produced by
     * N filters is (N*N)/2 so a limit of 100 filters is imposed by default.
     */
    public static final Setting<Integer> MAX_ADJACENCY_MATRIX_FILTERS_SETTING =
        Setting.intSetting("index.max_adjacency_matrix_filters", 100, 2, Property.Dynamic, Property.IndexScope);
    public static final TimeValue DEFAULT_REFRESH_INTERVAL = new TimeValue(1, TimeUnit.SECONDS);
    public static final Setting<TimeValue> INDEX_REFRESH_INTERVAL_SETTING =
        Setting.timeSetting("index.refresh_interval", DEFAULT_REFRESH_INTERVAL, new TimeValue(-1, TimeUnit.MILLISECONDS),
            Property.Dynamic, Property.IndexScope);
    public static final Setting<ByteSizeValue> INDEX_TRANSLOG_FLUSH_THRESHOLD_SIZE_SETTING =
        Setting.byteSizeSetting("index.translog.flush_threshold_size", new ByteSizeValue(512, ByteSizeUnit.MB),
            /*
             * An empty translog occupies 55 bytes on disk. If the flush threshold is below this, the flush thread
             * can get stuck in an infinite loop as the shouldPeriodicallyFlush can still be true after flushing.
             * However, small thresholds are useful for testing so we do not add a large lower bound here.
             */
            new ByteSizeValue(Translog.DEFAULT_HEADER_SIZE_IN_BYTES + 1, ByteSizeUnit.BYTES),
            new ByteSizeValue(Long.MAX_VALUE, ByteSizeUnit.BYTES),
            Property.Dynamic, Property.IndexScope);

    /**
     * Controls how long translog files that are no longer needed for persistence reasons
     * will be kept around before being deleted. A longer retention policy is useful to increase
     * the chance of ops based recoveries.
     **/
    public static final Setting<TimeValue> INDEX_TRANSLOG_RETENTION_AGE_SETTING =
        Setting.timeSetting("index.translog.retention.age", TimeValue.timeValueHours(12), TimeValue.timeValueMillis(-1), Property.Dynamic,
            Property.IndexScope);

    /**
     * Controls how many translog files that are no longer needed for persistence reasons
     * will be kept around before being deleted. Keeping more files is useful to increase
     * the chance of ops based recoveries.
     **/
    public static final Setting<ByteSizeValue> INDEX_TRANSLOG_RETENTION_SIZE_SETTING =
        Setting.byteSizeSetting("index.translog.retention.size", new ByteSizeValue(512, ByteSizeUnit.MB), Property.Dynamic,
            Property.IndexScope);

    /**
     * The maximum size of a translog generation. This is independent of the maximum size of
     * translog operations that have not been flushed.
     */
    public static final Setting<ByteSizeValue> INDEX_TRANSLOG_GENERATION_THRESHOLD_SIZE_SETTING =
            Setting.byteSizeSetting(
                    "index.translog.generation_threshold_size",
                    new ByteSizeValue(64, ByteSizeUnit.MB),
                    /*
                     * An empty translog occupies 55 bytes on disk. If the generation threshold is
                     * below this, the flush thread can get stuck in an infinite loop repeatedly
                     * rolling the generation as every new generation will already exceed the
                     * generation threshold. However, small thresholds are useful for testing so we
                     * do not add a large lower bound here.
                     */
                    new ByteSizeValue(Translog.DEFAULT_HEADER_SIZE_IN_BYTES + 1, ByteSizeUnit.BYTES),
                    new ByteSizeValue(Long.MAX_VALUE, ByteSizeUnit.BYTES),
                    Property.Dynamic, Property.IndexScope);

    /**
     * Index setting to enable / disable deletes garbage collection.
     * This setting is realtime updateable
     */
    public static final TimeValue DEFAULT_GC_DELETES = TimeValue.timeValueSeconds(60);
    public static final Setting<TimeValue> INDEX_GC_DELETES_SETTING =
        Setting.timeSetting("index.gc_deletes", DEFAULT_GC_DELETES, new TimeValue(-1, TimeUnit.MILLISECONDS), Property.Dynamic,
            Property.IndexScope);

    /**
     * Specifies if the index should use soft-delete instead of hard-delete for update/delete operations.
     */
    public static final Setting<Boolean> INDEX_SOFT_DELETES_SETTING =
<<<<<<< HEAD
        Setting.boolSetting("index.soft_deletes.enabled", true, Property.IndexScope, Property.Final);
=======
        Setting.boolSetting("index.soft_deletes.enabled", false, Property.IndexScope, Property.Final);
>>>>>>> 6dd0aa54

    /**
     * Controls how many soft-deleted documents will be kept around before being merged away. Keeping more deleted
     * documents increases the chance of operation-based recoveries and allows querying a longer history of documents.
     * If soft-deletes is enabled, an engine by default will retain all operations up to the global checkpoint.
     **/
    public static final Setting<Long> INDEX_SOFT_DELETES_RETENTION_OPERATIONS_SETTING =
        Setting.longSetting("index.soft_deletes.retention.operations", 0, 0, Property.IndexScope, Property.Dynamic);

    /**
     * The maximum number of refresh listeners allows on this shard.
     */
    public static final Setting<Integer> MAX_REFRESH_LISTENERS_PER_SHARD = Setting.intSetting("index.max_refresh_listeners", 1000, 0,
            Property.Dynamic, Property.IndexScope);

    /**
     * The maximum number of slices allowed in a scroll request
     */
    public static final Setting<Integer> MAX_SLICES_PER_SCROLL = Setting.intSetting("index.max_slices_per_scroll",
        1024, 1, Property.Dynamic, Property.IndexScope);

    /**
     * The maximum length of regex string allowed in a regexp query.
     */
    public static final Setting<Integer> MAX_REGEX_LENGTH_SETTING = Setting.intSetting("index.max_regex_length",
        1000, 1, Property.Dynamic, Property.IndexScope);

    public static final Setting<String> DEFAULT_PIPELINE =
       new Setting<>("index.default_pipeline", IngestService.NOOP_PIPELINE_NAME, s -> {
           if (s == null || s.isEmpty()) {
               throw new IllegalArgumentException("Value for [index.default_pipeline] must be a non-empty string.");
           }
        return s;
       }, Property.Dynamic, Property.IndexScope);

    private final Index index;
    private final Version version;
    private final Logger logger;
    private final String nodeName;
    private final Settings nodeSettings;
    private final int numberOfShards;
    // volatile fields are updated via #updateIndexMetaData(IndexMetaData) under lock
    private volatile Settings settings;
    private volatile IndexMetaData indexMetaData;
    private volatile List<String> defaultFields;
    private final boolean queryStringLenient;
    private final boolean queryStringAnalyzeWildcard;
    private final boolean queryStringAllowLeadingWildcard;
    private final boolean defaultAllowUnmappedFields;
    private volatile Translog.Durability durability;
    private final TimeValue syncInterval;
    private volatile TimeValue refreshInterval;
    private volatile ByteSizeValue flushThresholdSize;
    private volatile TimeValue translogRetentionAge;
    private volatile ByteSizeValue translogRetentionSize;
    private volatile ByteSizeValue generationThresholdSize;
    private final MergeSchedulerConfig mergeSchedulerConfig;
    private final MergePolicyConfig mergePolicyConfig;
    private final IndexSortConfig indexSortConfig;
    private final IndexScopedSettings scopedSettings;
    private long gcDeletesInMillis = DEFAULT_GC_DELETES.millis();
    private final boolean softDeleteEnabled;
    private volatile long softDeleteRetentionOperations;
    private volatile boolean warmerEnabled;
    private volatile int maxResultWindow;
    private volatile int maxInnerResultWindow;
    private volatile int maxAdjacencyMatrixFilters;
    private volatile int maxRescoreWindow;
    private volatile int maxDocvalueFields;
    private volatile int maxScriptFields;
    private volatile int maxTokenCount;
    private volatile int maxNgramDiff;
    private volatile int maxShingleDiff;
    private volatile TimeValue searchIdleAfter;
    private volatile int maxAnalyzedOffset;
    private volatile int maxTermsCount;
    private volatile String defaultPipeline;

    /**
     * The maximum number of refresh listeners allows on this shard.
     */
    private volatile int maxRefreshListeners;
    /**
     * The maximum number of slices allowed in a scroll request.
     */
    private volatile int maxSlicesPerScroll;

    /**
     * The maximum length of regex string allowed in a regexp query.
     */
    private volatile int maxRegexLength;

    /**
     * Returns the default search fields for this index.
     */
    public List<String> getDefaultFields() {
        return defaultFields;
    }

    private void setDefaultFields(List<String> defaultFields) {
        this.defaultFields = defaultFields;
    }

    /**
     * Returns <code>true</code> if query string parsing should be lenient. The default is <code>false</code>
     */
    public boolean isQueryStringLenient() {
        return queryStringLenient;
    }

    /**
     * Returns <code>true</code> if the query string should analyze wildcards. The default is <code>false</code>
     */
    public boolean isQueryStringAnalyzeWildcard() {
        return queryStringAnalyzeWildcard;
    }

    /**
     * Returns <code>true</code> if the query string parser should allow leading wildcards. The default is <code>true</code>
     */
    public boolean isQueryStringAllowLeadingWildcard() {
        return queryStringAllowLeadingWildcard;
    }

    /**
     * Returns <code>true</code> if queries should be lenient about unmapped fields. The default is <code>true</code>
     */
    public boolean isDefaultAllowUnmappedFields() {
        return defaultAllowUnmappedFields;
    }

    /**
     * Creates a new {@link IndexSettings} instance. The given node settings will be merged with the settings in the metadata
     * while index level settings will overwrite node settings.
     *
     * @param indexMetaData the index metadata this settings object is associated with
     * @param nodeSettings the nodes settings this index is allocated on.
     */
    public IndexSettings(final IndexMetaData indexMetaData, final Settings nodeSettings) {
        this(indexMetaData, nodeSettings, IndexScopedSettings.DEFAULT_SCOPED_SETTINGS);
    }

    /**
     * Creates a new {@link IndexSettings} instance. The given node settings will be merged with the settings in the metadata
     * while index level settings will overwrite node settings.
     *
     * @param indexMetaData the index metadata this settings object is associated with
     * @param nodeSettings the nodes settings this index is allocated on.
     */
    public IndexSettings(final IndexMetaData indexMetaData, final Settings nodeSettings, IndexScopedSettings indexScopedSettings) {
        scopedSettings = indexScopedSettings.copy(nodeSettings, indexMetaData);
        this.nodeSettings = nodeSettings;
        this.settings = Settings.builder().put(nodeSettings).put(indexMetaData.getSettings()).build();
        this.index = indexMetaData.getIndex();
        version = Version.indexCreated(settings);
        logger = Loggers.getLogger(getClass(), settings, index);
        nodeName = Node.NODE_NAME_SETTING.get(settings);
        this.indexMetaData = indexMetaData;
        numberOfShards = settings.getAsInt(IndexMetaData.SETTING_NUMBER_OF_SHARDS, null);

        this.queryStringLenient = QUERY_STRING_LENIENT_SETTING.get(settings);
        this.queryStringAnalyzeWildcard = QUERY_STRING_ANALYZE_WILDCARD.get(nodeSettings);
        this.queryStringAllowLeadingWildcard = QUERY_STRING_ALLOW_LEADING_WILDCARD.get(nodeSettings);
        this.defaultAllowUnmappedFields = scopedSettings.get(ALLOW_UNMAPPED);
        this.durability = scopedSettings.get(INDEX_TRANSLOG_DURABILITY_SETTING);
        defaultFields = scopedSettings.get(DEFAULT_FIELD_SETTING);
        syncInterval = INDEX_TRANSLOG_SYNC_INTERVAL_SETTING.get(settings);
        refreshInterval = scopedSettings.get(INDEX_REFRESH_INTERVAL_SETTING);
        flushThresholdSize = scopedSettings.get(INDEX_TRANSLOG_FLUSH_THRESHOLD_SIZE_SETTING);
        translogRetentionAge = scopedSettings.get(INDEX_TRANSLOG_RETENTION_AGE_SETTING);
        translogRetentionSize = scopedSettings.get(INDEX_TRANSLOG_RETENTION_SIZE_SETTING);
        generationThresholdSize = scopedSettings.get(INDEX_TRANSLOG_GENERATION_THRESHOLD_SIZE_SETTING);
        mergeSchedulerConfig = new MergeSchedulerConfig(this);
        gcDeletesInMillis = scopedSettings.get(INDEX_GC_DELETES_SETTING).getMillis();
<<<<<<< HEAD
        softDeleteEnabled = version.onOrAfter(Version.V_6_5_0) && scopedSettings.get(INDEX_SOFT_DELETES_SETTING);
=======
        softDeleteEnabled = version.onOrAfter(Version.V_7_0_0_alpha1) && scopedSettings.get(INDEX_SOFT_DELETES_SETTING);
>>>>>>> 6dd0aa54
        softDeleteRetentionOperations = scopedSettings.get(INDEX_SOFT_DELETES_RETENTION_OPERATIONS_SETTING);
        warmerEnabled = scopedSettings.get(INDEX_WARMER_ENABLED_SETTING);
        maxResultWindow = scopedSettings.get(MAX_RESULT_WINDOW_SETTING);
        maxInnerResultWindow = scopedSettings.get(MAX_INNER_RESULT_WINDOW_SETTING);
        maxAdjacencyMatrixFilters = scopedSettings.get(MAX_ADJACENCY_MATRIX_FILTERS_SETTING);
        maxRescoreWindow = scopedSettings.get(MAX_RESCORE_WINDOW_SETTING);
        maxDocvalueFields = scopedSettings.get(MAX_DOCVALUE_FIELDS_SEARCH_SETTING);
        maxScriptFields = scopedSettings.get(MAX_SCRIPT_FIELDS_SETTING);
        maxTokenCount = scopedSettings.get(MAX_TOKEN_COUNT_SETTING);
        maxNgramDiff = scopedSettings.get(MAX_NGRAM_DIFF_SETTING);
        maxShingleDiff = scopedSettings.get(MAX_SHINGLE_DIFF_SETTING);
        maxRefreshListeners = scopedSettings.get(MAX_REFRESH_LISTENERS_PER_SHARD);
        maxSlicesPerScroll = scopedSettings.get(MAX_SLICES_PER_SCROLL);
        maxAnalyzedOffset = scopedSettings.get(MAX_ANALYZED_OFFSET_SETTING);
        maxTermsCount = scopedSettings.get(MAX_TERMS_COUNT_SETTING);
        maxRegexLength = scopedSettings.get(MAX_REGEX_LENGTH_SETTING);
        this.mergePolicyConfig = new MergePolicyConfig(logger, this);
        this.indexSortConfig = new IndexSortConfig(this);
        searchIdleAfter = scopedSettings.get(INDEX_SEARCH_IDLE_AFTER);
        defaultPipeline = scopedSettings.get(DEFAULT_PIPELINE);

        scopedSettings.addSettingsUpdateConsumer(MergePolicyConfig.INDEX_COMPOUND_FORMAT_SETTING, mergePolicyConfig::setNoCFSRatio);
        scopedSettings.addSettingsUpdateConsumer(MergePolicyConfig.INDEX_MERGE_POLICY_EXPUNGE_DELETES_ALLOWED_SETTING, mergePolicyConfig::setExpungeDeletesAllowed);
        scopedSettings.addSettingsUpdateConsumer(MergePolicyConfig.INDEX_MERGE_POLICY_FLOOR_SEGMENT_SETTING, mergePolicyConfig::setFloorSegmentSetting);
        scopedSettings.addSettingsUpdateConsumer(MergePolicyConfig.INDEX_MERGE_POLICY_MAX_MERGE_AT_ONCE_SETTING, mergePolicyConfig::setMaxMergesAtOnce);
        scopedSettings.addSettingsUpdateConsumer(MergePolicyConfig.INDEX_MERGE_POLICY_MAX_MERGE_AT_ONCE_EXPLICIT_SETTING, mergePolicyConfig::setMaxMergesAtOnceExplicit);
        scopedSettings.addSettingsUpdateConsumer(MergePolicyConfig.INDEX_MERGE_POLICY_MAX_MERGED_SEGMENT_SETTING, mergePolicyConfig::setMaxMergedSegment);
        scopedSettings.addSettingsUpdateConsumer(MergePolicyConfig.INDEX_MERGE_POLICY_SEGMENTS_PER_TIER_SETTING, mergePolicyConfig::setSegmentsPerTier);

        scopedSettings.addSettingsUpdateConsumer(MergeSchedulerConfig.MAX_THREAD_COUNT_SETTING, MergeSchedulerConfig.MAX_MERGE_COUNT_SETTING,
            mergeSchedulerConfig::setMaxThreadAndMergeCount);
        scopedSettings.addSettingsUpdateConsumer(MergeSchedulerConfig.AUTO_THROTTLE_SETTING, mergeSchedulerConfig::setAutoThrottle);
        scopedSettings.addSettingsUpdateConsumer(INDEX_TRANSLOG_DURABILITY_SETTING, this::setTranslogDurability);
        scopedSettings.addSettingsUpdateConsumer(MAX_RESULT_WINDOW_SETTING, this::setMaxResultWindow);
        scopedSettings.addSettingsUpdateConsumer(MAX_INNER_RESULT_WINDOW_SETTING, this::setMaxInnerResultWindow);
        scopedSettings.addSettingsUpdateConsumer(MAX_ADJACENCY_MATRIX_FILTERS_SETTING, this::setMaxAdjacencyMatrixFilters);
        scopedSettings.addSettingsUpdateConsumer(MAX_RESCORE_WINDOW_SETTING, this::setMaxRescoreWindow);
        scopedSettings.addSettingsUpdateConsumer(MAX_DOCVALUE_FIELDS_SEARCH_SETTING, this::setMaxDocvalueFields);
        scopedSettings.addSettingsUpdateConsumer(MAX_SCRIPT_FIELDS_SETTING, this::setMaxScriptFields);
        scopedSettings.addSettingsUpdateConsumer(MAX_TOKEN_COUNT_SETTING, this::setMaxTokenCount);
        scopedSettings.addSettingsUpdateConsumer(MAX_NGRAM_DIFF_SETTING, this::setMaxNgramDiff);
        scopedSettings.addSettingsUpdateConsumer(MAX_SHINGLE_DIFF_SETTING, this::setMaxShingleDiff);
        scopedSettings.addSettingsUpdateConsumer(INDEX_WARMER_ENABLED_SETTING, this::setEnableWarmer);
        scopedSettings.addSettingsUpdateConsumer(INDEX_GC_DELETES_SETTING, this::setGCDeletes);
        scopedSettings.addSettingsUpdateConsumer(INDEX_TRANSLOG_FLUSH_THRESHOLD_SIZE_SETTING, this::setTranslogFlushThresholdSize);
        scopedSettings.addSettingsUpdateConsumer(
                INDEX_TRANSLOG_GENERATION_THRESHOLD_SIZE_SETTING,
                this::setGenerationThresholdSize);
        scopedSettings.addSettingsUpdateConsumer(INDEX_TRANSLOG_RETENTION_AGE_SETTING, this::setTranslogRetentionAge);
        scopedSettings.addSettingsUpdateConsumer(INDEX_TRANSLOG_RETENTION_SIZE_SETTING, this::setTranslogRetentionSize);
        scopedSettings.addSettingsUpdateConsumer(INDEX_REFRESH_INTERVAL_SETTING, this::setRefreshInterval);
        scopedSettings.addSettingsUpdateConsumer(MAX_REFRESH_LISTENERS_PER_SHARD, this::setMaxRefreshListeners);
        scopedSettings.addSettingsUpdateConsumer(MAX_ANALYZED_OFFSET_SETTING, this::setHighlightMaxAnalyzedOffset);
        scopedSettings.addSettingsUpdateConsumer(MAX_TERMS_COUNT_SETTING, this::setMaxTermsCount);
        scopedSettings.addSettingsUpdateConsumer(MAX_SLICES_PER_SCROLL, this::setMaxSlicesPerScroll);
        scopedSettings.addSettingsUpdateConsumer(DEFAULT_FIELD_SETTING, this::setDefaultFields);
        scopedSettings.addSettingsUpdateConsumer(INDEX_SEARCH_IDLE_AFTER, this::setSearchIdleAfter);
        scopedSettings.addSettingsUpdateConsumer(MAX_REGEX_LENGTH_SETTING, this::setMaxRegexLength);
        scopedSettings.addSettingsUpdateConsumer(DEFAULT_PIPELINE, this::setDefaultPipeline);
        scopedSettings.addSettingsUpdateConsumer(INDEX_SOFT_DELETES_RETENTION_OPERATIONS_SETTING, this::setSoftDeleteRetentionOperations);
    }

    private void setSearchIdleAfter(TimeValue searchIdleAfter) { this.searchIdleAfter = searchIdleAfter; }

    private void setTranslogFlushThresholdSize(ByteSizeValue byteSizeValue) {
        this.flushThresholdSize = byteSizeValue;
    }

    private void setTranslogRetentionSize(ByteSizeValue byteSizeValue) {
        this.translogRetentionSize = byteSizeValue;
    }

    private void setTranslogRetentionAge(TimeValue age) {
        this.translogRetentionAge = age;
    }

    private void setGenerationThresholdSize(final ByteSizeValue generationThresholdSize) {
        this.generationThresholdSize = generationThresholdSize;
    }

    private void setGCDeletes(TimeValue timeValue) {
        this.gcDeletesInMillis = timeValue.getMillis();
    }

    private void setRefreshInterval(TimeValue timeValue) {
        this.refreshInterval = timeValue;
    }

    /**
     * Returns the settings for this index. These settings contain the node and index level settings where
     * settings that are specified on both index and node level are overwritten by the index settings.
     */
    public Settings getSettings() { return settings; }

    /**
     * Returns the index this settings object belongs to
     */
    public Index getIndex() {
        return index;
    }

    /**
     * Returns the indexes UUID
     */
    public String getUUID() {
        return getIndex().getUUID();
    }

    /**
     * Returns <code>true</code> if the index has a custom data path
     */
    public boolean hasCustomDataPath() {
        return customDataPath() != null;
    }

    /**
     * Returns the customDataPath for this index, if configured. <code>null</code> o.w.
     */
    public String customDataPath() {
        return settings.get(IndexMetaData.SETTING_DATA_PATH);
    }

    /**
     * Returns the version the index was created on.
     * @see Version#indexCreated(Settings)
     */
    public Version getIndexVersionCreated() {
        return version;
    }

    /**
     * Returns the current node name
     */
    public String getNodeName() {
        return nodeName;
    }

    /**
     * Returns the current IndexMetaData for this index
     */
    public IndexMetaData getIndexMetaData() {
        return indexMetaData;
    }

    /**
     * Returns the number of shards this index has.
     */
    public int getNumberOfShards() { return numberOfShards; }

    /**
     * Returns the number of replicas this index has.
     */
    public int getNumberOfReplicas() { return settings.getAsInt(IndexMetaData.SETTING_NUMBER_OF_REPLICAS, null); }

    /**
     * Returns the node settings. The settings returned from {@link #getSettings()} are a merged version of the
     * index settings and the node settings where node settings are overwritten by index settings.
     */
    public Settings getNodeSettings() {
        return nodeSettings;
    }

    /**
     * Updates the settings and index metadata and notifies all registered settings consumers with the new settings iff at least one setting has changed.
     *
     * @return <code>true</code> iff any setting has been updated otherwise <code>false</code>.
     */
    public synchronized boolean updateIndexMetaData(IndexMetaData indexMetaData) {
        final Settings newSettings = indexMetaData.getSettings();
        if (version.equals(Version.indexCreated(newSettings)) == false) {
            throw new IllegalArgumentException("version mismatch on settings update expected: " + version + " but was: " + Version.indexCreated(newSettings));
        }
        final String newUUID = newSettings.get(IndexMetaData.SETTING_INDEX_UUID, IndexMetaData.INDEX_UUID_NA_VALUE);
        if (newUUID.equals(getUUID()) == false) {
            throw new IllegalArgumentException("uuid mismatch on settings update expected: " + getUUID() + " but was: " + newUUID);
        }
        this.indexMetaData = indexMetaData;
        final Settings existingSettings = this.settings;
        if (existingSettings.filter(IndexScopedSettings.INDEX_SETTINGS_KEY_PREDICATE)
            .equals(newSettings.filter(IndexScopedSettings.INDEX_SETTINGS_KEY_PREDICATE))) {
            // nothing to update, same settings
            return false;
        }
        scopedSettings.applySettings(newSettings);
        this.settings = Settings.builder().put(nodeSettings).put(newSettings).build();
        return true;
    }

    /**
     * Returns the translog durability for this index.
     */
    public Translog.Durability getTranslogDurability() {
        return durability;
    }

    private void setTranslogDurability(Translog.Durability durability) {
        this.durability = durability;
    }

    /**
     * Returns true if index warmers are enabled, otherwise <code>false</code>
     */
    public boolean isWarmerEnabled() {
        return warmerEnabled;
    }

    private void setEnableWarmer(boolean enableWarmer) {
        this.warmerEnabled = enableWarmer;
    }

    /**
     * Returns the translog sync interval. This is the interval in which the transaction log is asynchronously fsynced unless
     * the transaction log is fsyncing on every operations
     */
    public TimeValue getTranslogSyncInterval() {
        return syncInterval;
    }

    /**
     * Returns this interval in which the shards of this index are asynchronously refreshed. {@code -1} means async refresh is disabled.
     */
    public TimeValue getRefreshInterval() {
        return refreshInterval;
    }

    /**
     * Returns the transaction log threshold size when to forcefully flush the index and clear the transaction log.
     */
    public ByteSizeValue getFlushThresholdSize() { return flushThresholdSize; }

    /**
     * Returns the transaction log retention size which controls how much of the translog is kept around to allow for ops based recoveries
     */
    public ByteSizeValue getTranslogRetentionSize() { return translogRetentionSize; }

    /**
     * Returns the transaction log retention age which controls the maximum age (time from creation) that translog files will be kept around
     */
    public TimeValue getTranslogRetentionAge() { return translogRetentionAge; }

    /**
     * Returns the generation threshold size. As sequence numbers can cause multiple generations to
     * be preserved for rollback purposes, we want to keep the size of individual generations from
     * growing too large to avoid excessive disk space consumption. Therefore, the translog is
     * automatically rolled to a new generation when the current generation exceeds this generation
     * threshold size.
     *
     * @return the generation threshold size
     */
    public ByteSizeValue getGenerationThresholdSize() {
        return generationThresholdSize;
    }

    /**
     * Returns the {@link MergeSchedulerConfig}
     */
    public MergeSchedulerConfig getMergeSchedulerConfig() { return mergeSchedulerConfig; }

    /**
     * Returns the max result window for search requests, describing the maximum value of from + size on a query.
     */
    public int getMaxResultWindow() {
        return this.maxResultWindow;
    }

    private void setMaxResultWindow(int maxResultWindow) {
        this.maxResultWindow = maxResultWindow;
    }

    /**
     * Returns the max result window for an individual inner hit definition or top hits aggregation.
     */
    public int getMaxInnerResultWindow() {
        return maxInnerResultWindow;
    }

    private void setMaxInnerResultWindow(int maxInnerResultWindow) {
        this.maxInnerResultWindow = maxInnerResultWindow;
    }

    /**
     * Returns the max number of filters in adjacency_matrix aggregation search requests
     */
    public int getMaxAdjacencyMatrixFilters() {
        return this.maxAdjacencyMatrixFilters;
    }

    private void setMaxAdjacencyMatrixFilters(int maxAdjacencyFilters) {
        this.maxAdjacencyMatrixFilters = maxAdjacencyFilters;
    }

    /**
     * Returns the maximum rescore window for search requests.
     */
    public int getMaxRescoreWindow() {
        return maxRescoreWindow;
    }

    private void setMaxRescoreWindow(int maxRescoreWindow) {
        this.maxRescoreWindow = maxRescoreWindow;
    }

    /**
     * Returns the maximum number of allowed docvalue_fields to retrieve in a search request
     */
    public int getMaxDocvalueFields() {
        return this.maxDocvalueFields;
    }

    private void setMaxDocvalueFields(int maxDocvalueFields) {
        this.maxDocvalueFields = maxDocvalueFields;
    }

    /**
     * Returns the maximum number of tokens that can be produced
     */
    public int getMaxTokenCount() {
        return maxTokenCount;
    }

    private void setMaxTokenCount(int maxTokenCount) {
        this.maxTokenCount = maxTokenCount;
    }


    /**
     * Returns the maximum allowed difference between max and min length of ngram
     */
    public int getMaxNgramDiff() { return this.maxNgramDiff; }

    private void setMaxNgramDiff(int maxNgramDiff) { this.maxNgramDiff = maxNgramDiff; }

    /**
     * Returns the maximum allowed difference between max and min shingle_size
     */
    public int getMaxShingleDiff() { return this.maxShingleDiff; }

    private void setMaxShingleDiff(int maxShingleDiff) { this.maxShingleDiff = maxShingleDiff; }

    /**
     *  Returns the maximum number of chars that will be analyzed in a highlight request
     */
    public int getHighlightMaxAnalyzedOffset() { return this.maxAnalyzedOffset; }

    private void setHighlightMaxAnalyzedOffset(int maxAnalyzedOffset) { this.maxAnalyzedOffset = maxAnalyzedOffset; }

    /**
     *  Returns the maximum number of terms that can be used in a Terms Query request
     */
    public int getMaxTermsCount() { return this.maxTermsCount; }

    private void setMaxTermsCount (int maxTermsCount) { this.maxTermsCount = maxTermsCount; }

    /**
     * Returns the maximum number of allowed script_fields to retrieve in a search request
     */
    public int getMaxScriptFields() {
        return this.maxScriptFields;
    }

    private void setMaxScriptFields(int maxScriptFields) {
        this.maxScriptFields = maxScriptFields;
    }

    /**
     * Returns the GC deletes cycle in milliseconds.
     */
    public long getGcDeletesInMillis() {
        return gcDeletesInMillis;
    }

    /**
     * Returns the merge policy that should be used for this index.
     */
    public MergePolicy getMergePolicy() {
        return mergePolicyConfig.getMergePolicy();
    }

    public <T> T getValue(Setting<T> setting) {
        return scopedSettings.get(setting);
    }

    /**
     * The maximum number of refresh listeners allows on this shard.
     */
    public int getMaxRefreshListeners() {
        return maxRefreshListeners;
    }

    private void setMaxRefreshListeners(int maxRefreshListeners) {
        this.maxRefreshListeners = maxRefreshListeners;
    }

    /**
     * The maximum number of slices allowed in a scroll request.
     */
    public int getMaxSlicesPerScroll() {
        return maxSlicesPerScroll;
    }

    private void setMaxSlicesPerScroll(int value) {
        this.maxSlicesPerScroll = value;
    }

    /**
     * The maximum length of regex string allowed in a regexp query.
     */
    public int getMaxRegexLength() {
        return maxRegexLength;
    }

    private void setMaxRegexLength(int maxRegexLength) {
        this.maxRegexLength = maxRegexLength;
    }

    /**
     * Returns the index sort config that should be used for this index.
     */
    public IndexSortConfig getIndexSortConfig() {
        return indexSortConfig;
    }

    public IndexScopedSettings getScopedSettings() { return scopedSettings;}

    /**
     * Returns true iff the refresh setting exists or in other words is explicitly set.
     */
    public boolean isExplicitRefresh() {
        return INDEX_REFRESH_INTERVAL_SETTING.exists(settings);
    }

    /**
     * Returns the time that an index shard becomes search idle unless it's accessed in between
     */
    public TimeValue getSearchIdleAfter() { return searchIdleAfter; }

    public String getDefaultPipeline() {
        return defaultPipeline;
    }

    public void setDefaultPipeline(String defaultPipeline) {
        this.defaultPipeline = defaultPipeline;
    }

    /**
     * Returns <code>true</code> if soft-delete is enabled.
     */
    public boolean isSoftDeleteEnabled() {
        return softDeleteEnabled;
    }

    private void setSoftDeleteRetentionOperations(long ops) {
        this.softDeleteRetentionOperations = ops;
    }

    /**
     * Returns the number of extra operations (i.e. soft-deleted documents) to be kept for recoveries and history purpose.
     */
    public long getSoftDeleteRetentionOperations() {
        return this.softDeleteRetentionOperations;
    }
}<|MERGE_RESOLUTION|>--- conflicted
+++ resolved
@@ -242,11 +242,7 @@
      * Specifies if the index should use soft-delete instead of hard-delete for update/delete operations.
      */
     public static final Setting<Boolean> INDEX_SOFT_DELETES_SETTING =
-<<<<<<< HEAD
-        Setting.boolSetting("index.soft_deletes.enabled", true, Property.IndexScope, Property.Final);
-=======
         Setting.boolSetting("index.soft_deletes.enabled", false, Property.IndexScope, Property.Final);
->>>>>>> 6dd0aa54
 
     /**
      * Controls how many soft-deleted documents will be kept around before being merged away. Keeping more deleted
@@ -421,11 +417,7 @@
         generationThresholdSize = scopedSettings.get(INDEX_TRANSLOG_GENERATION_THRESHOLD_SIZE_SETTING);
         mergeSchedulerConfig = new MergeSchedulerConfig(this);
         gcDeletesInMillis = scopedSettings.get(INDEX_GC_DELETES_SETTING).getMillis();
-<<<<<<< HEAD
         softDeleteEnabled = version.onOrAfter(Version.V_6_5_0) && scopedSettings.get(INDEX_SOFT_DELETES_SETTING);
-=======
-        softDeleteEnabled = version.onOrAfter(Version.V_7_0_0_alpha1) && scopedSettings.get(INDEX_SOFT_DELETES_SETTING);
->>>>>>> 6dd0aa54
         softDeleteRetentionOperations = scopedSettings.get(INDEX_SOFT_DELETES_RETENTION_OPERATIONS_SETTING);
         warmerEnabled = scopedSettings.get(INDEX_WARMER_ENABLED_SETTING);
         maxResultWindow = scopedSettings.get(MAX_RESULT_WINDOW_SETTING);
