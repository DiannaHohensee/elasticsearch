/*
 * Copyright Elasticsearch B.V. and/or licensed to Elasticsearch B.V. under one
 * or more contributor license agreements. Licensed under the "Elastic License
 * 2.0", the "GNU Affero General Public License v3.0 only", and the "Server Side
 * Public License v 1"; you may not use this file except in compliance with, at
 * your election, the "Elastic License 2.0", the "GNU Affero General Public
 * License v3.0 only", or the "Server Side Public License, v 1".
 */

package org.elasticsearch.index.codec.vectors.diskbbq;

import org.apache.lucene.codecs.CodecUtil;
import org.apache.lucene.codecs.KnnVectorsReader;
import org.apache.lucene.codecs.hnsw.FlatVectorsReader;
import org.apache.lucene.index.ByteVectorValues;
import org.apache.lucene.index.CorruptIndexException;
import org.apache.lucene.index.FieldInfo;
import org.apache.lucene.index.FieldInfos;
import org.apache.lucene.index.FloatVectorValues;
import org.apache.lucene.index.IndexFileNames;
import org.apache.lucene.index.SegmentReadState;
import org.apache.lucene.index.VectorEncoding;
import org.apache.lucene.index.VectorSimilarityFunction;
import org.apache.lucene.internal.hppc.IntObjectHashMap;
import org.apache.lucene.search.AcceptDocs;
import org.apache.lucene.search.KnnCollector;
import org.apache.lucene.store.ChecksumIndexInput;
import org.apache.lucene.store.DataInput;
import org.apache.lucene.store.IOContext;
import org.apache.lucene.store.IndexInput;
import org.apache.lucene.util.Bits;
import org.elasticsearch.core.IOUtils;
import org.elasticsearch.search.vectors.IVFKnnSearchStrategy;

import java.io.Closeable;
import java.io.IOException;
<<<<<<< HEAD
=======
import java.util.ArrayList;
import java.util.Collections;
import java.util.List;
>>>>>>> fb76bed3
import java.util.Map;

import static org.apache.lucene.codecs.lucene99.Lucene99HnswVectorsReader.SIMILARITY_FUNCTIONS;
import static org.elasticsearch.index.codec.vectors.diskbbq.ES920DiskBBQVectorsFormat.DYNAMIC_VISIT_RATIO;

/**
 * Reader for IVF vectors. This reader is used to read the IVF vectors from the index.
 */
public abstract class IVFVectorsReader extends KnnVectorsReader {

    private final IndexInput ivfCentroids, ivfClusters;
    private final SegmentReadState state;
    private final FieldInfos fieldInfos;
    protected final IntObjectHashMap<FieldEntry> fields;
    private final Map<String, FlatVectorsReader> rawVectorReaders;

    @SuppressWarnings("this-escape")
    protected IVFVectorsReader(SegmentReadState state, Map<String, FlatVectorsReader> rawVectorReaders) throws IOException {
        this.state = state;
        this.fieldInfos = state.fieldInfos;
        this.fields = new IntObjectHashMap<>();
        this.rawVectorReaders = rawVectorReaders;
        String meta = IndexFileNames.segmentFileName(
            state.segmentInfo.name,
            state.segmentSuffix,
            ES920DiskBBQVectorsFormat.IVF_META_EXTENSION
        );

        int versionMeta = -1;
        boolean success = false;
        try (ChecksumIndexInput ivfMeta = state.directory.openChecksumInput(meta)) {
            Throwable priorE = null;
            try {
                versionMeta = CodecUtil.checkIndexHeader(
                    ivfMeta,
                    ES920DiskBBQVectorsFormat.NAME,
                    ES920DiskBBQVectorsFormat.VERSION_START,
                    ES920DiskBBQVectorsFormat.VERSION_CURRENT,
                    state.segmentInfo.getId(),
                    state.segmentSuffix
                );
                readFields(ivfMeta);
            } catch (Throwable exception) {
                priorE = exception;
            } finally {
                CodecUtil.checkFooter(ivfMeta, priorE);
            }
            ivfCentroids = openDataInput(
                state,
                versionMeta,
                ES920DiskBBQVectorsFormat.CENTROID_EXTENSION,
                ES920DiskBBQVectorsFormat.NAME,
                state.context
            );
            ivfClusters = openDataInput(
                state,
                versionMeta,
                ES920DiskBBQVectorsFormat.CLUSTER_EXTENSION,
                ES920DiskBBQVectorsFormat.NAME,
                state.context
            );
            success = true;
        } finally {
            if (success == false) {
                IOUtils.closeWhileHandlingException(this);
            }
        }
    }

    abstract CentroidIterator getCentroidIterator(
        FieldInfo fieldInfo,
        int numCentroids,
        IndexInput centroids,
        float[] target,
        IndexInput postingListSlice,
        float visitRatio
    ) throws IOException;

    private static IndexInput openDataInput(
        SegmentReadState state,
        int versionMeta,
        String fileExtension,
        String codecName,
        IOContext context
    ) throws IOException {
        final String fileName = IndexFileNames.segmentFileName(state.segmentInfo.name, state.segmentSuffix, fileExtension);
        final IndexInput in = state.directory.openInput(fileName, context);
        boolean success = false;
        try {
            final int versionVectorData = CodecUtil.checkIndexHeader(
                in,
                codecName,
                ES920DiskBBQVectorsFormat.VERSION_START,
                ES920DiskBBQVectorsFormat.VERSION_CURRENT,
                state.segmentInfo.getId(),
                state.segmentSuffix
            );
            if (versionMeta != versionVectorData) {
                throw new CorruptIndexException(
                    "Format versions mismatch: meta=" + versionMeta + ", " + codecName + "=" + versionVectorData,
                    in
                );
            }
            CodecUtil.retrieveChecksum(in);
            success = true;
            return in;
        } finally {
            if (success == false) {
                IOUtils.closeWhileHandlingException(in);
            }
        }
    }

    private void readFields(ChecksumIndexInput meta) throws IOException {
        for (int fieldNumber = meta.readInt(); fieldNumber != -1; fieldNumber = meta.readInt()) {
            final FieldInfo info = fieldInfos.fieldInfo(fieldNumber);
            if (info == null) {
                throw new CorruptIndexException("Invalid field number: " + fieldNumber, meta);
            }
            fields.put(info.number, readField(meta, info));
        }
    }

    private FieldEntry readField(IndexInput input, FieldInfo info) throws IOException {
        final String rawVectorFormat = input.readString();
        final VectorEncoding vectorEncoding = readVectorEncoding(input);
        final VectorSimilarityFunction similarityFunction = readSimilarityFunction(input);
        if (similarityFunction != info.getVectorSimilarityFunction()) {
            throw new IllegalStateException(
                "Inconsistent vector similarity function for field=\""
                    + info.name
                    + "\"; "
                    + similarityFunction
                    + " != "
                    + info.getVectorSimilarityFunction()
            );
        }
        final int numCentroids = input.readInt();
        final long centroidOffset = input.readLong();
        final long centroidLength = input.readLong();
        final float[] globalCentroid = new float[info.getVectorDimension()];
        long postingListOffset = -1;
        long postingListLength = -1;
        float globalCentroidDp = 0;
        if (centroidLength > 0) {
            postingListOffset = input.readLong();
            postingListLength = input.readLong();
            input.readFloats(globalCentroid, 0, globalCentroid.length);
            globalCentroidDp = Float.intBitsToFloat(input.readInt());
        }
        return new FieldEntry(
            rawVectorFormat,
            similarityFunction,
            vectorEncoding,
            numCentroids,
            centroidOffset,
            centroidLength,
            postingListOffset,
            postingListLength,
            globalCentroid,
            globalCentroidDp
        );
    }

    private static VectorSimilarityFunction readSimilarityFunction(DataInput input) throws IOException {
        final int i = input.readInt();
        if (i < 0 || i >= SIMILARITY_FUNCTIONS.size()) {
            throw new IllegalArgumentException("invalid distance function: " + i);
        }
        return SIMILARITY_FUNCTIONS.get(i);
    }

    private static VectorEncoding readVectorEncoding(DataInput input) throws IOException {
        final int encodingId = input.readInt();
        if (encodingId < 0 || encodingId >= VectorEncoding.values().length) {
            throw new CorruptIndexException("Invalid vector encoding id: " + encodingId, input);
        }
        return VectorEncoding.values()[encodingId];
    }

    @Override
    public final void checkIntegrity() throws IOException {
        for (var reader : rawVectorReaders.values()) {
            reader.checkIntegrity();
        }
        CodecUtil.checksumEntireFile(ivfCentroids);
        CodecUtil.checksumEntireFile(ivfClusters);
    }

    private FieldEntry getFieldEntryOrThrow(String field) {
        final FieldInfo info = fieldInfos.fieldInfo(field);
        final FieldEntry entry;
        if (info == null || (entry = fields.get(info.number)) == null) {
            throw new IllegalArgumentException("field=\"" + field + "\" not found");
        }
        return entry;
    }

    private FlatVectorsReader getReaderForField(String field) {
        var formatName = getFieldEntryOrThrow(field).rawVectorFormatName;
        FlatVectorsReader reader = rawVectorReaders.get(formatName);
        if (reader == null) throw new IllegalArgumentException(
            "Could not find raw vector format [" + formatName + "] for field [" + field + "]"
        );
        return reader;
    }

    @Override
    public final FloatVectorValues getFloatVectorValues(String field) throws IOException {
        return getReaderForField(field).getFloatVectorValues(field);
    }

    @Override
    public final ByteVectorValues getByteVectorValues(String field) throws IOException {
        return getReaderForField(field).getByteVectorValues(field);
    }

    @Override
    public final void search(String field, float[] target, KnnCollector knnCollector, AcceptDocs acceptDocs) throws IOException {
        final FieldInfo fieldInfo = state.fieldInfos.fieldInfo(field);
        if (fieldInfo.getVectorEncoding().equals(VectorEncoding.FLOAT32) == false) {
            getReaderForField(field).search(field, target, knnCollector, acceptDocs);
            return;
        }
        if (fieldInfo.getVectorDimension() != target.length) {
            throw new IllegalArgumentException(
                "vector query dimension: " + target.length + " differs from field dimension: " + fieldInfo.getVectorDimension()
            );
        }
<<<<<<< HEAD
        int numVectors = rawVectorsReader.getFloatVectorValues(field).size();
        float percentFiltered = Math.max(0f, Math.min(1f, (float) acceptDocs.cost() / numVectors));
=======
        float percentFiltered = 1f;
        if (acceptDocs instanceof BitSet bitSet) {
            percentFiltered = Math.max(0f, Math.min(1f, (float) bitSet.approximateCardinality() / bitSet.length()));
        }
        int numVectors = getReaderForField(field).getFloatVectorValues(field).size();
>>>>>>> fb76bed3
        float visitRatio = DYNAMIC_VISIT_RATIO;
        // Search strategy may be null if this is being called from checkIndex (e.g. from a test)
        if (knnCollector.getSearchStrategy() instanceof IVFKnnSearchStrategy ivfSearchStrategy) {
            visitRatio = ivfSearchStrategy.getVisitRatio();
        }

        FieldEntry entry = fields.get(fieldInfo.number);
        if (visitRatio == DYNAMIC_VISIT_RATIO) {
            // empirically based, and a good dynamic to get decent recall while scaling a la "efSearch"
            // scaling by the number of vectors vs. the nearest neighbors requested
            // not perfect, but a comparative heuristic.
            // TODO: we might want to consider the density of the centroids as experiments shows that for fewer vectors per centroid,
            // the least vectors we need to score to get a good recall.
            float estimated = Math.round(Math.log10(numVectors) * Math.log10(numVectors) * (knnCollector.k()));
            // clip so we visit at least one vector
            visitRatio = estimated / numVectors;
        }
        // we account for soar vectors here. We can potentially visit a vector twice so we multiply by 2 here.
        long maxVectorVisited = (long) (2.0 * visitRatio * numVectors);
        IndexInput postListSlice = entry.postingListSlice(ivfClusters);
        CentroidIterator centroidPrefetchingIterator = getCentroidIterator(
            fieldInfo,
            entry.numCentroids,
            entry.centroidSlice(ivfCentroids),
            target,
            postListSlice,
            visitRatio
        );
        Bits acceptDocsBits = acceptDocs.bits();
        PostingVisitor scorer = getPostingVisitor(fieldInfo, postListSlice, target, acceptDocsBits);
        long expectedDocs = 0;
        long actualDocs = 0;
        // initially we visit only the "centroids to search"
        // Note, numCollected is doing the bare minimum here.
        // TODO do we need to handle nested doc counts similarly to how we handle
        // filtering? E.g. keep exploring until we hit an expected number of parent documents vs. child vectors?
        while (centroidPrefetchingIterator.hasNext()
            && (maxVectorVisited > expectedDocs || knnCollector.minCompetitiveSimilarity() == Float.NEGATIVE_INFINITY)) {
            // todo do we actually need to know the score???
            CentroidOffsetAndLength offsetAndLength = centroidPrefetchingIterator.nextPostingListOffsetAndLength();
            // todo do we need direct access to the raw centroid???, this is used for quantizing, maybe hydrating and quantizing
            // is enough?
            expectedDocs += scorer.resetPostingsScorer(offsetAndLength.offset());
            actualDocs += scorer.visit(knnCollector);
            if (knnCollector.getSearchStrategy() != null) {
                knnCollector.getSearchStrategy().nextVectorsBlock();
            }
        }
        if (acceptDocsBits != null) {
            float unfilteredRatioVisited = (float) expectedDocs / numVectors;
            int filteredVectors = (int) Math.ceil(numVectors * percentFiltered);
            float expectedScored = Math.min(2 * filteredVectors * unfilteredRatioVisited, expectedDocs / 2f);
            while (centroidPrefetchingIterator.hasNext() && (actualDocs < expectedScored || actualDocs < knnCollector.k())) {
                CentroidOffsetAndLength offsetAndLength = centroidPrefetchingIterator.nextPostingListOffsetAndLength();
                scorer.resetPostingsScorer(offsetAndLength.offset());
                actualDocs += scorer.visit(knnCollector);
                if (knnCollector.getSearchStrategy() != null) {
                    knnCollector.getSearchStrategy().nextVectorsBlock();
                }
            }
        }
    }

    @Override
    public final void search(String field, byte[] target, KnnCollector knnCollector, AcceptDocs acceptDocs) throws IOException {
        final FieldInfo fieldInfo = state.fieldInfos.fieldInfo(field);
        final ByteVectorValues values = getReaderForField(field).getByteVectorValues(field);
        for (int i = 0; i < values.size(); i++) {
            final float score = fieldInfo.getVectorSimilarityFunction().compare(target, values.vectorValue(i));
            knnCollector.collect(values.ordToDoc(i), score);
            if (knnCollector.earlyTerminated()) {
                return;
            }
        }
    }

    @Override
    public Map<String, Long> getOffHeapByteSize(FieldInfo fieldInfo) {
        var raw = rawVectorsReader.getOffHeapByteSize(fieldInfo);
        FieldEntry fe = fields.get(fieldInfo.number);
        if (fe == null) {
            assert fieldInfo.getVectorEncoding() == VectorEncoding.BYTE;
            return raw;
        }
        return raw;  // for now just return the size of raw

        // TODO: determine desired off off-heap requirements
        // var centroids = Map.of(EXTENSION, fe.xxxLength());
        // var clusters = Map.of(EXTENSION, fe.yyyLength());
        // return KnnVectorsReader.mergeOffHeapByteSizeMaps(raw, centroids, clusters);
    }

    @Override
    public void close() throws IOException {
        List<Closeable> closeables = new ArrayList<>(rawVectorReaders.values());
        Collections.addAll(closeables, ivfCentroids, ivfClusters);
        IOUtils.close(closeables);
    }

    protected record FieldEntry(
        String rawVectorFormatName,
        VectorSimilarityFunction similarityFunction,
        VectorEncoding vectorEncoding,
        int numCentroids,
        long centroidOffset,
        long centroidLength,
        long postingListOffset,
        long postingListLength,
        float[] globalCentroid,
        float globalCentroidDp
    ) {
        IndexInput centroidSlice(IndexInput centroidFile) throws IOException {
            return centroidFile.slice("centroids", centroidOffset, centroidLength);
        }

        IndexInput postingListSlice(IndexInput postingListFile) throws IOException {
            return postingListFile.slice("postingLists", postingListOffset, postingListLength);
        }
    }

    abstract PostingVisitor getPostingVisitor(FieldInfo fieldInfo, IndexInput postingsLists, float[] target, Bits needsScoring)
        throws IOException;

    record CentroidOffsetAndLength(long offset, long length) {}

    interface CentroidIterator {
        boolean hasNext();

        CentroidOffsetAndLength nextPostingListOffsetAndLength() throws IOException;
    }

    interface PostingVisitor {
        // TODO maybe we can not specifically pass the centroid...

        /** returns the number of documents in the posting list */
        int resetPostingsScorer(long offset) throws IOException;

        /** returns the number of scored documents */
        int visit(KnnCollector collector) throws IOException;
    }
}<|MERGE_RESOLUTION|>--- conflicted
+++ resolved
@@ -34,12 +34,9 @@
 
 import java.io.Closeable;
 import java.io.IOException;
-<<<<<<< HEAD
-=======
 import java.util.ArrayList;
 import java.util.Collections;
 import java.util.List;
->>>>>>> fb76bed3
 import java.util.Map;
 
 import static org.apache.lucene.codecs.lucene99.Lucene99HnswVectorsReader.SIMILARITY_FUNCTIONS;
@@ -269,16 +266,8 @@
                 "vector query dimension: " + target.length + " differs from field dimension: " + fieldInfo.getVectorDimension()
             );
         }
-<<<<<<< HEAD
-        int numVectors = rawVectorsReader.getFloatVectorValues(field).size();
+        int numVectors = getReaderForField(field).getFloatVectorValues(field).size();
         float percentFiltered = Math.max(0f, Math.min(1f, (float) acceptDocs.cost() / numVectors));
-=======
-        float percentFiltered = 1f;
-        if (acceptDocs instanceof BitSet bitSet) {
-            percentFiltered = Math.max(0f, Math.min(1f, (float) bitSet.approximateCardinality() / bitSet.length()));
-        }
-        int numVectors = getReaderForField(field).getFloatVectorValues(field).size();
->>>>>>> fb76bed3
         float visitRatio = DYNAMIC_VISIT_RATIO;
         // Search strategy may be null if this is being called from checkIndex (e.g. from a test)
         if (knnCollector.getSearchStrategy() instanceof IVFKnnSearchStrategy ivfSearchStrategy) {
@@ -357,7 +346,7 @@
 
     @Override
     public Map<String, Long> getOffHeapByteSize(FieldInfo fieldInfo) {
-        var raw = rawVectorsReader.getOffHeapByteSize(fieldInfo);
+        var raw = getReaderForField(fieldInfo.name).getOffHeapByteSize(fieldInfo);
         FieldEntry fe = fields.get(fieldInfo.number);
         if (fe == null) {
             assert fieldInfo.getVectorEncoding() == VectorEncoding.BYTE;
