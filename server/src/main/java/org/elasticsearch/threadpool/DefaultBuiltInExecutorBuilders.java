--- conflicted
+++ resolved
@@ -56,14 +56,9 @@
                 settings,
                 ThreadPool.Names.WRITE,
                 allocatedProcessors,
-<<<<<<< HEAD
-                10000,
-                new EsExecutors.TaskTrackingConfig(true, true, indexAutoscalingEWMA, queueLatencyEWMAAlpha)
-=======
                 // 10,000 for all nodes with 8 cores or fewer. Scale up once we have more than 8 cores.
                 Math.max(allocatedProcessors * 750, 10000),
-                new EsExecutors.TaskTrackingConfig(true, indexAutoscalingEWMA)
->>>>>>> ddc1df5b
+                new EsExecutors.TaskTrackingConfig(true, true, indexAutoscalingEWMA, queueLatencyEWMAAlpha)
             )
         );
         int searchOrGetThreadPoolSize = ThreadPool.searchOrGetThreadPoolSize(allocatedProcessors);
