--- conflicted
+++ resolved
@@ -178,14 +178,12 @@
     public static final TransportVersion GRANT_API_KEY_CLIENT_AUTHENTICATION_ADDED = def(8_545_00_0);
     public static final TransportVersion PIT_WITH_INDEX_FILTER = def(8_546_00_0);
     public static final TransportVersion NODE_INFO_VERSION_AS_STRING = def(8_547_00_0);
-<<<<<<< HEAD
+    public static final TransportVersion GET_API_KEY_INVALIDATION_TIME_ADDED = def(8_548_00_0);
+
 
     // Placeholder for features that require the next lucene version. Its id needs to be adjusted when merging lucene_snapshot into main.
     public static final TransportVersion UPGRADE_TO_LUCENE_9_9 = def(8_900_00_0);
 
-=======
-    public static final TransportVersion GET_API_KEY_INVALIDATION_TIME_ADDED = def(8_548_00_0);
->>>>>>> 6aad7f4e
     /*
      * STOP! READ THIS FIRST! No, really,
      *        ____ _____ ___  ____  _        ____  _____    _    ____    _____ _   _ ___ ____    _____ ___ ____  ____ _____ _
