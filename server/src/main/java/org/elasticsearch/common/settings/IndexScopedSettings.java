--- conflicted
+++ resolved
@@ -241,14 +241,8 @@
         if (IndexSettings.DOC_VALUES_SKIPPER) {
             settings.add(IndexSettings.USE_DOC_VALUES_SKIPPER);
         }
-<<<<<<< HEAD
-        if (SYNTHETIC_VECTORS) {
-            settings.add(IndexSettings.INDEX_MAPPING_SOURCE_SYNTHETIC_VECTORS_SETTING);
-        }
+        settings.add(IndexSettings.INDEX_MAPPING_EXCLUDE_SOURCE_VECTORS_SETTING);
         settings.add(IndexSettings.VECTORS_INDEXING_USE_GPU_SETTING);
-=======
-        settings.add(IndexSettings.INDEX_MAPPING_EXCLUDE_SOURCE_VECTORS_SETTING);
->>>>>>> b291dc36
         BUILT_IN_INDEX_SETTINGS = Collections.unmodifiableSet(settings);
     };
 
