/*
 * Copyright Elasticsearch B.V. and/or licensed to Elasticsearch B.V. under one
 * or more contributor license agreements. Licensed under the "Elastic License
 * 2.0", the "GNU Affero General Public License v3.0 only", and the "Server Side
 * Public License v 1"; you may not use this file except in compliance with, at
 * your election, the "Elastic License 2.0", the "GNU Affero General Public
 * License v3.0 only", or the "Server Side Public License, v 1".
 */

package org.elasticsearch.cluster.routing.allocation.allocator;

import org.apache.logging.log4j.LogManager;
import org.apache.logging.log4j.Logger;
import org.apache.lucene.util.ArrayUtil;
import org.elasticsearch.cluster.metadata.IndexMetadata;
import org.elasticsearch.cluster.metadata.MetadataIndexStateService;
import org.elasticsearch.cluster.node.DiscoveryNode;
import org.elasticsearch.cluster.routing.RoutingNode;
import org.elasticsearch.cluster.routing.RoutingNodes;
import org.elasticsearch.cluster.routing.ShardRouting;
import org.elasticsearch.cluster.routing.UnassignedInfo;
import org.elasticsearch.cluster.routing.UnassignedInfo.AllocationStatus;
import org.elasticsearch.cluster.routing.allocation.RoutingAllocation;
import org.elasticsearch.cluster.routing.allocation.decider.Decision;
import org.elasticsearch.common.Strings;
import org.elasticsearch.common.settings.ClusterSettings;
import org.elasticsearch.common.settings.Setting;
import org.elasticsearch.core.TimeValue;
import org.elasticsearch.core.Tuple;
import org.elasticsearch.gateway.PriorityComparator;
import org.elasticsearch.index.IndexVersions;
import org.elasticsearch.index.shard.ShardId;
import org.elasticsearch.threadpool.ThreadPool;

import java.util.Comparator;
import java.util.Iterator;
import java.util.Set;
import java.util.function.BiFunction;
import java.util.stream.Collectors;
import java.util.stream.IntStream;

import static org.elasticsearch.cluster.metadata.SingleNodeShutdownMetadata.Type.REPLACE;
import static org.elasticsearch.cluster.routing.ExpectedShardSizeEstimator.getExpectedShardSize;

/**
 * Given the current allocation of shards and the desired balance, performs the next (legal) shard movements towards the goal.
 */
public class DesiredBalanceReconciler {

    private static final Logger logger = LogManager.getLogger(DesiredBalanceReconciler.class);

    /**
     * The minimum interval that log messages will be written if the number of undesired shard allocations reaches the percentage of total
     * shards set by {@link #UNDESIRED_ALLOCATIONS_LOG_THRESHOLD_SETTING}.
     */
    public static final Setting<TimeValue> UNDESIRED_ALLOCATIONS_LOG_INTERVAL_SETTING = Setting.timeSetting(
        "cluster.routing.allocation.desired_balance.undesired_allocations.log_interval",
        TimeValue.timeValueHours(1),
        TimeValue.ZERO,
        Setting.Property.Dynamic,
        Setting.Property.NodeScope
    );

    /**
     * Warning log messages may be periodically written if the number of shards that are on undesired nodes reaches this percentage setting.
     * Works together with {@link #UNDESIRED_ALLOCATIONS_LOG_INTERVAL_SETTING} to log on a periodic basis.
     */
    public static final Setting<Double> UNDESIRED_ALLOCATIONS_LOG_THRESHOLD_SETTING = Setting.doubleSetting(
        "cluster.routing.allocation.desired_balance.undesired_allocations.threshold",
        0.1,
        0,
        Setting.Property.Dynamic,
        Setting.Property.NodeScope
    );

    private final FrequencyCappedAction undesiredAllocationLogInterval;
    private double undesiredAllocationsLogThreshold;
    private final NodeAllocationOrdering allocationOrdering = new NodeAllocationOrdering();
    private final NodeAllocationOrdering moveOrdering = new NodeAllocationOrdering();

    public DesiredBalanceReconciler(ClusterSettings clusterSettings, ThreadPool threadPool) {
        this.undesiredAllocationLogInterval = new FrequencyCappedAction(
            threadPool.relativeTimeInMillisSupplier(),
            TimeValue.timeValueMinutes(5)
        );
        clusterSettings.initializeAndWatch(UNDESIRED_ALLOCATIONS_LOG_INTERVAL_SETTING, this.undesiredAllocationLogInterval::setMinInterval);
        clusterSettings.initializeAndWatch(
            UNDESIRED_ALLOCATIONS_LOG_THRESHOLD_SETTING,
            value -> this.undesiredAllocationsLogThreshold = value
        );
    }

    /**
     * Applies a desired shard allocation to the routing table by initializing and relocating shards in the cluster state.
     *
     * @param desiredBalance The new desired cluster shard allocation
     * @param allocation Cluster state information with which to make decisions, contains routing table metadata that will be modified to
     *                   reach the given desired balance.
     * @return {@link DesiredBalanceMetrics.AllocationStats} for this round of reconciliation changes.
     */
    public DesiredBalanceMetrics.AllocationStats reconcile(DesiredBalance desiredBalance, RoutingAllocation allocation) {
        var nodeIds = allocation.routingNodes().getAllNodeIds();
        allocationOrdering.retainNodes(nodeIds);
        moveOrdering.retainNodes(nodeIds);
        return new Reconciliation(desiredBalance, allocation).run();
    }

    public void clear() {
        allocationOrdering.clear();
        moveOrdering.clear();
    }

    /**
     * Handles updating the {@code RoutingNodes} to reflect the next steps towards the new {@code DesiredBalance}. Updates are limited by
     * throttling (there are limits on the number of concurrent shard moves) or resource constraints (some shard moves might not be
     * immediately possible until other shards move first).
     */
    private class Reconciliation {

        private final DesiredBalance desiredBalance;
        private final RoutingAllocation allocation;
        private final RoutingNodes routingNodes;

        Reconciliation(DesiredBalance desiredBalance, RoutingAllocation allocation) {
            this.desiredBalance = desiredBalance;
            this.allocation = allocation;
            this.routingNodes = allocation.routingNodes();
        }

        DesiredBalanceMetrics.AllocationStats run() {
            try (var ignored = allocation.withReconcilingFlag()) {

                logger.debug("Reconciling desired balance for [{}]", desiredBalance.lastConvergedIndex());

                if (routingNodes.size() == 0) {
                    // no data nodes, so fail allocation to report red health
                    failAllocationOfNewPrimaries(allocation);
                    logger.trace("no nodes available, nothing to reconcile");
                    return DesiredBalanceMetrics.EMPTY_ALLOCATION_STATS;
                }

                if (desiredBalance.assignments().isEmpty()) {
                    // no desired state yet but it is on its way and we'll reroute again when it is ready
                    logger.trace("desired balance is empty, nothing to reconcile");
                    return DesiredBalanceMetrics.EMPTY_ALLOCATION_STATS;
                }

                // compute next moves towards current desired balance:

                // 1. allocate unassigned shards first
                logger.trace("Reconciler#allocateUnassigned");
                allocateUnassigned();
                assert allocateUnassignedInvariant();

                // 2. move any shards that cannot remain where they are
                logger.trace("Reconciler#moveShards");
                moveShards();

                // 3. move any other shards that are desired elsewhere
                // This is the rebalancing work. The previous calls were necessary, to assign unassigned shard copies, and move shards that
                // violate resource thresholds. Now we run moves to improve the relative node resource loads.
                logger.trace("Reconciler#balance");
                DesiredBalanceMetrics.AllocationStats allocationStats = balance();

                logger.debug("Reconciliation is complete");
                return allocationStats;
            }
        }

        /**
         * Checks whether every shard is either assigned or ignored. Expected to be called after {@link #allocateUnassigned()}.
         */
        private boolean allocateUnassignedInvariant() {
            assert routingNodes.unassigned().isEmpty();

            final var shardCounts = allocation.metadata().stream().filter(indexMetadata ->
            // skip any pre-7.2 closed indices which have no routing table entries at all
            indexMetadata.getCreationVersion().onOrAfter(IndexVersions.V_7_2_0)
                || indexMetadata.getState() == IndexMetadata.State.OPEN
                || MetadataIndexStateService.isIndexVerifiedBeforeClosed(indexMetadata))
                .flatMap(
                    indexMetadata -> IntStream.range(0, indexMetadata.getNumberOfShards())
                        .mapToObj(
                            shardId -> Tuple.tuple(new ShardId(indexMetadata.getIndex(), shardId), indexMetadata.getNumberOfReplicas() + 1)
                        )
                )
                .collect(Collectors.toMap(Tuple::v1, Tuple::v2));

            for (final var shardRouting : routingNodes.unassigned().ignored()) {
                shardCounts.computeIfPresent(shardRouting.shardId(), (ignored, count) -> count == 1 ? null : count - 1);
            }

            for (final var routingNode : routingNodes) {
                for (final var shardRouting : routingNode) {
                    shardCounts.computeIfPresent(shardRouting.shardId(), (ignored, count) -> count == 1 ? null : count - 1);
                }
            }

            assert shardCounts.isEmpty() : shardCounts;

            return true;
        }

        private void failAllocationOfNewPrimaries(RoutingAllocation allocation) {
            RoutingNodes routingNodes = allocation.routingNodes();
            assert routingNodes.size() == 0 : routingNodes;
            final RoutingNodes.UnassignedShards.UnassignedIterator unassignedIterator = routingNodes.unassigned().iterator();
            while (unassignedIterator.hasNext()) {
                final ShardRouting shardRouting = unassignedIterator.next();
                final UnassignedInfo unassignedInfo = shardRouting.unassignedInfo();
                if (shardRouting.primary() && unassignedInfo.lastAllocationStatus() == AllocationStatus.NO_ATTEMPT) {
                    unassignedIterator.updateUnassigned(
                        new UnassignedInfo(
                            unassignedInfo.reason(),
                            unassignedInfo.message(),
                            unassignedInfo.failure(),
                            unassignedInfo.failedAllocations(),
                            unassignedInfo.unassignedTimeNanos(),
                            unassignedInfo.unassignedTimeMillis(),
                            unassignedInfo.delayed(),
                            AllocationStatus.DECIDERS_NO,
                            unassignedInfo.failedNodeIds(),
                            unassignedInfo.lastAllocatedNodeId()
                        ),
                        shardRouting.recoverySource(),
                        allocation.changes()
                    );
                }
            }
        }

        private void allocateUnassigned() {
            RoutingNodes.UnassignedShards unassigned = routingNodes.unassigned();
            if (logger.isTraceEnabled()) {
                logger.trace("Start allocating unassigned shards: {}", routingNodes.toString());
            }
            if (unassigned.isEmpty()) {
                return;
            }

            /*
<<<<<<< HEAD
             * Create some comparators to sort the unassigned shard copies in prioritized allocation order.
             * TODO: We could be smarter here and group the shards by index and then
             * use the sorter to save some iterations.
             */
            final PriorityComparator secondaryComparator = PriorityComparator.getAllocationComparator(allocation);
            final Comparator<ShardRouting> primaryComparator = (o1, o2) -> {
=======
             * Create some comparators to sort the unassigned shard copies in priority to allocate order.
             * TODO: We could be smarter here and group the shards by index and then
             * use the sorter to save some iterations.
             */
            final PriorityComparator indexPriorityComparator = PriorityComparator.getAllocationComparator(allocation);
            final Comparator<ShardRouting> shardAllocationPriorityComparator = (o1, o2) -> {
>>>>>>> 8e343932
                // Prioritize assigning a primary shard copy, if one is a primary and the other is not.
                if (o1.primary() ^ o2.primary()) {
                    return o1.primary() ? -1 : 1;
                }

                // Then order shards in the same index arbitrarily by shard ID.
                if (o1.getIndexName().compareTo(o2.getIndexName()) == 0) {
                    return o1.getId() - o2.getId();
                }

                // Lastly, prioritize system indices, then use index priority of non-system indices, then by age, etc.
                //
                // this comparator is more expensive than all the others up there
                // that's why it's added last even though it could be easier to read
                // if we'd apply it earlier. this comparator will only differentiate across
                // indices all shards of the same index is treated equally.
<<<<<<< HEAD
                final int secondaryComparison = secondaryComparator.compare(o1, o2);
=======
                final int secondaryComparison = indexPriorityComparator.compare(o1, o2);
>>>>>>> 8e343932
                assert secondaryComparison != 0 : "Index names are equal, should be returned early.";
                return secondaryComparison;
            };

            /*
             * we use 2 arrays and move replicas to the second array once we allocated an identical
             * replica in the current iteration to make sure all indices get allocated in the same manner.
             * The arrays are sorted by primaries first and then by index and shard ID so 2 indices with
             * 2 replica and 1 shard would look like:
             * [(0,P,IDX1), (0,P,IDX2), (0,R,IDX1), (0,R,IDX1), (0,R,IDX2), (0,R,IDX2)]
             * if we allocate for instance (0, R, IDX1) we move the second replica to the secondary array and proceed with
             * the next replica. If we could not find a node to allocate (0,R,IDX1) we move all it's replicas to ignoreUnassigned.
             */
<<<<<<< HEAD
            ShardRouting[] primary = unassigned.drain();
            ShardRouting[] secondary = new ShardRouting[primary.length];
            int secondaryLength = 0;
            int primaryLength = primary.length;
            ArrayUtil.timSort(primary, primaryComparator);
=======
            ShardRouting[] orderedShardAllocationList = unassigned.drain();
            ShardRouting[] deferredShardAllocationList = new ShardRouting[orderedShardAllocationList.length];
            int deferredShardAllocationListLength = 0;
            int orderedShardAllocationListLength = orderedShardAllocationList.length;
            ArrayUtil.timSort(orderedShardAllocationList, shardAllocationPriorityComparator);
>>>>>>> 8e343932

            do {
                nextShard: for (int i = 0; i < orderedShardAllocationListLength; i++) {
                    final var shard = orderedShardAllocationList[i];
                    final var assignment = desiredBalance.getAssignment(shard.shardId());
                    // An ignored shard copy is one that has no desired balance assignment.
                    final boolean ignored = assignment == null || isIgnored(routingNodes, shard, assignment);

                    AllocationStatus unallocatedStatus;
                    if (ignored) {
                        unallocatedStatus = AllocationStatus.NO_ATTEMPT;
                    } else {
                        unallocatedStatus = AllocationStatus.DECIDERS_NO;
                        final var nodeIdsIterator = new NodeIdsIterator(shard, assignment, routingNodes);
                        while (nodeIdsIterator.hasNext()) {
                            final var nodeId = nodeIdsIterator.next();
                            final var routingNode = routingNodes.node(nodeId);
                            if (routingNode == null) {
                                // desired node no longer exists
                                continue;
                            }
                            if (routingNode.getByShardId(shard.shardId()) != null) {
                                // node already contains same shard.
                                // Skipping it allows us to exclude NO decisions from SameShardAllocationDecider and only log more relevant
                                // NO or THROTTLE decisions of the preventing shard from starting on assigned node
                                continue;
                            }
                            final var decision = allocation.deciders().canAllocate(shard, routingNode, allocation);
                            switch (decision.type()) {
                                case YES -> {
                                    logger.debug("Assigning shard [{}] to {} [{}]", shard, nodeIdsIterator.source, nodeId);
                                    long shardSize = getExpectedShardSize(shard, ShardRouting.UNAVAILABLE_EXPECTED_SHARD_SIZE, allocation);
                                    routingNodes.initializeShard(shard, nodeId, null, shardSize, allocation.changes());
                                    allocationOrdering.recordAllocation(nodeId);
                                    if (shard.primary() == false) {
                                        // copy over the same replica shards to the secondary array so they will get allocated
                                        // in a subsequent iteration, allowing replicas of other shards to be allocated first
<<<<<<< HEAD
                                        while (i < primaryLength - 1 && primaryComparator.compare(primary[i], primary[i + 1]) == 0) {
                                            secondary[secondaryLength++] = primary[++i];
=======
                                        while (i < orderedShardAllocationListLength - 1
                                            && shardAllocationPriorityComparator.compare(
                                                orderedShardAllocationList[i],
                                                orderedShardAllocationList[i + 1]
                                            ) == 0) {
                                            deferredShardAllocationList[deferredShardAllocationListLength++] =
                                                orderedShardAllocationList[++i];
>>>>>>> 8e343932
                                        }
                                    }
                                    continue nextShard;
                                }
                                case THROTTLE -> {
                                    nodeIdsIterator.wasThrottled = true;
                                    unallocatedStatus = AllocationStatus.DECIDERS_THROTTLED;
                                    logger.debug("Couldn't assign shard [{}] to [{}]: {}", shard.shardId(), nodeId, decision);
                                }
                                case NO -> {
                                    logger.debug("Couldn't assign shard [{}] to [{}]: {}", shard.shardId(), nodeId, decision);
                                }
                            }
                        }
                    }

                    logger.debug("No eligible node found to assign shard [{}]", shard);
                    unassigned.ignoreShard(shard, unallocatedStatus, allocation.changes());
                    if (shard.primary() == false) {
                        // We could not allocate the shard copy and the copy is a replica: check if we can ignore the other unassigned
                        // replicas.
<<<<<<< HEAD
                        while (i < primaryLength - 1 && primaryComparator.compare(primary[i], primary[i + 1]) == 0) {
                            unassigned.ignoreShard(primary[++i], unallocatedStatus, allocation.changes());
=======
                        while (i < orderedShardAllocationListLength - 1
                            && shardAllocationPriorityComparator.compare(
                                orderedShardAllocationList[i],
                                orderedShardAllocationList[i + 1]
                            ) == 0) {
                            unassigned.ignoreShard(orderedShardAllocationList[++i], unallocatedStatus, allocation.changes());
>>>>>>> 8e343932
                        }
                    }
                }
                ShardRouting[] tmp = orderedShardAllocationList;
                orderedShardAllocationList = deferredShardAllocationList;
                deferredShardAllocationList = tmp;
                orderedShardAllocationListLength = deferredShardAllocationListLength;
                deferredShardAllocationListLength = 0;
            } while (orderedShardAllocationListLength > 0);
        }

        private final class NodeIdsIterator implements Iterator<String> {

            private final ShardRouting shard;
            private final RoutingNodes routingNodes;
            /**
             * Contains the source of the nodeIds used for shard assignment.
             */
            private NodeIdSource source;
            private Iterator<String> nodeIds;

            private boolean wasThrottled = false;

            NodeIdsIterator(ShardRouting shard, ShardAssignment assignment, RoutingNodes routingNodes) {
                this.shard = shard;
                this.routingNodes = routingNodes;

                var forcedInitialAllocation = allocation.deciders().getForcedInitialShardAllocationToNodes(shard, allocation);
                if (forcedInitialAllocation.isPresent()) {
                    logger.debug("Shard [{}] initial allocation is forced to {}", shard.shardId(), forcedInitialAllocation.get());
                    nodeIds = allocationOrdering.sort(forcedInitialAllocation.get()).iterator();
                    source = NodeIdSource.FORCED_INITIAL_ALLOCATION;
                } else {
                    nodeIds = allocationOrdering.sort(assignment.nodeIds()).iterator();
                    source = NodeIdSource.DESIRED;
                }
            }

            @Override
            public boolean hasNext() {
                if (nodeIds.hasNext() == false
                    && source == NodeIdSource.DESIRED
                    && wasThrottled == false
                    && useFallback(shard, routingNodes)) {
                    var fallbackNodeIds = allocation.routingNodes().getAllNodeIds();
                    logger.debug("Shard [{}] assignment is temporarily not possible. Falling back to {}", shard.shardId(), fallbackNodeIds);
                    nodeIds = allocationOrdering.sort(fallbackNodeIds).iterator();
                    source = NodeIdSource.FALLBACK;
                }
                return nodeIds.hasNext();
            }

            private boolean useFallback(ShardRouting shard, RoutingNodes routingNodes) {
                if (shard.primary()) {
                    return true;
                }
                if (shard.role().equals(ShardRouting.Role.SEARCH_ONLY)) {
                    // Allow only one search shard to fall back to allocation to an undesired node
                    return routingNodes.assignedShards(shard.shardId())
                        .stream()
                        .noneMatch(s -> s.role().equals(ShardRouting.Role.SEARCH_ONLY));
                }
                return false;
            }

            @Override
            public String next() {
                return nodeIds.next();
            }
        }

        private enum NodeIdSource {
            // Using desired nodes.
            DESIRED,
            // Initial allocation is forced to certain nodes by shrink/split/clone index operation.
            FORCED_INITIAL_ALLOCATION,
            // Assigning the primary shard is temporarily not possible on desired nodes, and it is assigned elsewhere in the cluster.
            FALLBACK;
        }

        /**
         * Checks whether the {@code shard} copy has been assigned to a node or not in {@code assignment}.
         * @param routingNodes The current routing information
         * @param shard A particular shard copy
         * @param assignment The assignments for shard primary and replica copies
         * @return Whether the shard has a node assignment.
         */
        private boolean isIgnored(RoutingNodes routingNodes, ShardRouting shard, ShardAssignment assignment) {
            if (assignment.ignored() == 0) {
                // no shards are ignored
                return false;
            }
            if (assignment.ignored() == assignment.total()) {
                // all shards are ignored
                return true;
            }
            if (assignment.total() - assignment.ignored() == 1) {
                // all shard copies except primary are ignored
                return shard.primary() == false;
            }
            // only some of the replicas might be ignored
            // please note: it is not safe to use routing table here as it is not updated with changes from routing nodes yet
            int assigned = 0;
            for (RoutingNode routingNode : routingNodes) {
                var assignedShard = routingNode.getByShardId(shard.shardId());
                if (assignedShard != null && assignedShard.relocating() == false) {
                    assigned++;
                }
            }
            return assignment.total() - assignment.ignored() <= assigned;
        }

        private void moveShards() {
            // Iterate over all started shards and check if they can remain. In the presence of throttling shard movements,
            // the goal of this iteration order is to achieve a fairer movement of shards from the nodes that are offloading the shards.
            for (final var iterator = OrderedShardsIterator.createForNecessaryMoves(allocation, moveOrdering); iterator.hasNext();) {
                final var shardRouting = iterator.next();

                if (shardRouting.started() == false) {
                    // can only move started shards
                    continue;
                }

                final var assignment = desiredBalance.getAssignment(shardRouting.shardId());
                if (assignment == null) {
                    // balance is not computed
                    continue;
                }

                if (assignment.nodeIds().contains(shardRouting.currentNodeId())) {
                    // shard is already on a desired node
                    continue;
                }

                if (allocation.deciders().canAllocate(shardRouting, allocation).type() != Decision.Type.YES) {
                    // cannot allocate anywhere, no point in looking for a target node
                    continue;
                }

                final var routingNode = routingNodes.node(shardRouting.currentNodeId());
                final var canRemainDecision = allocation.deciders().canRemain(shardRouting, routingNode, allocation);
                if (canRemainDecision.type() != Decision.Type.NO) {
                    // it's desired elsewhere but technically it can remain on its current node. Defer its movement until later on to give
                    // priority to shards that _must_ move.
                    continue;
                }

                final var moveTarget = findRelocationTarget(shardRouting, assignment.nodeIds());
                if (moveTarget != null) {
                    logger.debug("Moving shard {} from {} to {}", shardRouting.shardId(), shardRouting.currentNodeId(), moveTarget.getId());
                    routingNodes.relocateShard(
                        shardRouting,
                        moveTarget.getId(),
                        allocation.clusterInfo().getShardSize(shardRouting, ShardRouting.UNAVAILABLE_EXPECTED_SHARD_SIZE),
                        "move",
                        allocation.changes()
                    );
                    iterator.dePrioritizeNode(shardRouting.currentNodeId());
                    moveOrdering.recordAllocation(shardRouting.currentNodeId());
                }
            }
        }

        private DesiredBalanceMetrics.AllocationStats balance() {
<<<<<<< HEAD
=======
            // Check if rebalancing is disabled.
            if (allocation.deciders().canRebalance(allocation).type() != Decision.Type.YES) {
                return DesiredBalanceMetrics.EMPTY_ALLOCATION_STATS;
            }

>>>>>>> 8e343932
            int unassignedShards = routingNodes.unassigned().size() + routingNodes.unassigned().ignored().size();
            int totalAllocations = 0;
            int undesiredAllocationsExcludingShuttingDownNodes = 0;

            // Iterate over all started shards and try to move any which are on undesired nodes. In the presence of throttling shard
            // movements, the goal of this iteration order is to achieve a fairer movement of shards from the nodes that are offloading the
            // shards.
            for (final var iterator = OrderedShardsIterator.createForBalancing(allocation, moveOrdering); iterator.hasNext();) {
                final var shardRouting = iterator.next();

                totalAllocations++;

                if (shardRouting.started() == false) {
                    // can only rebalance started shards
                    continue;
                }

                final var assignment = desiredBalance.getAssignment(shardRouting.shardId());
                if (assignment == null) {
                    // balance is not computed
                    continue;
                }

                if (assignment.nodeIds().contains(shardRouting.currentNodeId())) {
                    // shard is already on a desired node
                    continue;
                }

                if (allocation.metadata().nodeShutdowns().contains(shardRouting.currentNodeId()) == false) {
                    // shard is not on a shutting down node, nor is it on a desired node per the previous check.
                    undesiredAllocationsExcludingShuttingDownNodes++;
                }

                if (allocation.deciders().canRebalance(allocation).type() != Decision.Type.YES) {
                    // rebalancing is disabled, we're just here to collect the allocation stats to return.
                    continue;
                }

                if (allocation.deciders().canRebalance(shardRouting, allocation).type() != Decision.Type.YES) {
                    // rebalancing disabled for this shard
                    continue;
                }

                if (allocation.deciders().canAllocate(shardRouting, allocation).type() != Decision.Type.YES) {
                    // cannot allocate anywhere, no point in looking for a target node
                    continue;
                }

                final var rebalanceTarget = findRelocationTarget(shardRouting, assignment.nodeIds(), this::decideCanAllocate);
                if (rebalanceTarget != null) {
                    logger.debug(
                        "Rebalancing shard {} from {} to {}",
                        shardRouting.shardId(),
                        shardRouting.currentNodeId(),
                        rebalanceTarget.getId()
                    );

                    routingNodes.relocateShard(
                        shardRouting,
                        rebalanceTarget.getId(),
                        allocation.clusterInfo().getShardSize(shardRouting, ShardRouting.UNAVAILABLE_EXPECTED_SHARD_SIZE),
                        "rebalance",
                        allocation.changes()
                    );
                    iterator.dePrioritizeNode(shardRouting.currentNodeId());
                    moveOrdering.recordAllocation(shardRouting.currentNodeId());
                }
            }

            maybeLogUndesiredAllocationsWarning(totalAllocations, undesiredAllocationsExcludingShuttingDownNodes, routingNodes.size());
            return new DesiredBalanceMetrics.AllocationStats(
                unassignedShards,
                totalAllocations,
                undesiredAllocationsExcludingShuttingDownNodes
            );
        }

        private void maybeLogUndesiredAllocationsWarning(int totalAllocations, int undesiredAllocations, int nodeCount) {
            // more shards than cluster can relocate with one reroute
            final boolean nonEmptyRelocationBacklog = undesiredAllocations > 2L * nodeCount;
            final boolean warningThresholdReached = undesiredAllocations > undesiredAllocationsLogThreshold * totalAllocations;
            if (totalAllocations > 0 && nonEmptyRelocationBacklog && warningThresholdReached) {
                undesiredAllocationLogInterval.maybeExecute(
                    () -> logger.warn(
                        "[{}] of assigned shards ({}/{}) are not on their desired nodes, which exceeds the warn threshold of [{}]",
                        Strings.format1Decimals(100.0 * undesiredAllocations / totalAllocations, "%"),
                        undesiredAllocations,
                        totalAllocations,
                        Strings.format1Decimals(100.0 * undesiredAllocationsLogThreshold, "%")
                    )
                );
            }
        }

        private DiscoveryNode findRelocationTarget(final ShardRouting shardRouting, Set<String> desiredNodeIds) {
            final var moveDecision = findRelocationTarget(shardRouting, desiredNodeIds, this::decideCanAllocate);
            if (moveDecision != null) {
                return moveDecision;
            }

            final var shardsOnReplacedNode = allocation.metadata().nodeShutdowns().contains(shardRouting.currentNodeId(), REPLACE);
            if (shardsOnReplacedNode) {
                return findRelocationTarget(shardRouting, desiredNodeIds, this::decideCanForceAllocateForVacate);
            }
            return null;
        }

        private DiscoveryNode findRelocationTarget(
            ShardRouting shardRouting,
            Set<String> desiredNodeIds,
            BiFunction<ShardRouting, RoutingNode, Decision> canAllocateDecider
        ) {
            for (final var nodeId : desiredNodeIds) {
                // TODO consider ignored nodes here too?
                if (nodeId.equals(shardRouting.currentNodeId())) {
                    continue;
                }
                final var node = routingNodes.node(nodeId);
                if (node == null) { // node left the cluster while reconciliation is still in progress
                    continue;
                }
                final var decision = canAllocateDecider.apply(shardRouting, node);
                logger.trace("relocate {} to {}: {}", shardRouting, nodeId, decision);
                if (decision.type() == Decision.Type.YES) {
                    return node.node();
                }
            }

            return null;
        }

        private Decision decideCanAllocate(ShardRouting shardRouting, RoutingNode target) {
            assert target != null : "Target node is not found";
            return allocation.deciders().canAllocate(shardRouting, target, allocation);
        }

        private Decision decideCanForceAllocateForVacate(ShardRouting shardRouting, RoutingNode target) {
            assert target != null : "Target node is not found";
            return allocation.deciders().canForceAllocateDuringReplace(shardRouting, target, allocation);
        }
    }
}<|MERGE_RESOLUTION|>--- conflicted
+++ resolved
@@ -239,21 +239,12 @@
             }
 
             /*
-<<<<<<< HEAD
-             * Create some comparators to sort the unassigned shard copies in prioritized allocation order.
-             * TODO: We could be smarter here and group the shards by index and then
-             * use the sorter to save some iterations.
-             */
-            final PriorityComparator secondaryComparator = PriorityComparator.getAllocationComparator(allocation);
-            final Comparator<ShardRouting> primaryComparator = (o1, o2) -> {
-=======
              * Create some comparators to sort the unassigned shard copies in priority to allocate order.
              * TODO: We could be smarter here and group the shards by index and then
              * use the sorter to save some iterations.
              */
             final PriorityComparator indexPriorityComparator = PriorityComparator.getAllocationComparator(allocation);
             final Comparator<ShardRouting> shardAllocationPriorityComparator = (o1, o2) -> {
->>>>>>> 8e343932
                 // Prioritize assigning a primary shard copy, if one is a primary and the other is not.
                 if (o1.primary() ^ o2.primary()) {
                     return o1.primary() ? -1 : 1;
@@ -270,11 +261,7 @@
                 // that's why it's added last even though it could be easier to read
                 // if we'd apply it earlier. this comparator will only differentiate across
                 // indices all shards of the same index is treated equally.
-<<<<<<< HEAD
-                final int secondaryComparison = secondaryComparator.compare(o1, o2);
-=======
                 final int secondaryComparison = indexPriorityComparator.compare(o1, o2);
->>>>>>> 8e343932
                 assert secondaryComparison != 0 : "Index names are equal, should be returned early.";
                 return secondaryComparison;
             };
@@ -288,19 +275,11 @@
              * if we allocate for instance (0, R, IDX1) we move the second replica to the secondary array and proceed with
              * the next replica. If we could not find a node to allocate (0,R,IDX1) we move all it's replicas to ignoreUnassigned.
              */
-<<<<<<< HEAD
-            ShardRouting[] primary = unassigned.drain();
-            ShardRouting[] secondary = new ShardRouting[primary.length];
-            int secondaryLength = 0;
-            int primaryLength = primary.length;
-            ArrayUtil.timSort(primary, primaryComparator);
-=======
             ShardRouting[] orderedShardAllocationList = unassigned.drain();
             ShardRouting[] deferredShardAllocationList = new ShardRouting[orderedShardAllocationList.length];
             int deferredShardAllocationListLength = 0;
             int orderedShardAllocationListLength = orderedShardAllocationList.length;
             ArrayUtil.timSort(orderedShardAllocationList, shardAllocationPriorityComparator);
->>>>>>> 8e343932
 
             do {
                 nextShard: for (int i = 0; i < orderedShardAllocationListLength; i++) {
@@ -338,10 +317,6 @@
                                     if (shard.primary() == false) {
                                         // copy over the same replica shards to the secondary array so they will get allocated
                                         // in a subsequent iteration, allowing replicas of other shards to be allocated first
-<<<<<<< HEAD
-                                        while (i < primaryLength - 1 && primaryComparator.compare(primary[i], primary[i + 1]) == 0) {
-                                            secondary[secondaryLength++] = primary[++i];
-=======
                                         while (i < orderedShardAllocationListLength - 1
                                             && shardAllocationPriorityComparator.compare(
                                                 orderedShardAllocationList[i],
@@ -349,7 +324,6 @@
                                             ) == 0) {
                                             deferredShardAllocationList[deferredShardAllocationListLength++] =
                                                 orderedShardAllocationList[++i];
->>>>>>> 8e343932
                                         }
                                     }
                                     continue nextShard;
@@ -371,17 +345,12 @@
                     if (shard.primary() == false) {
                         // We could not allocate the shard copy and the copy is a replica: check if we can ignore the other unassigned
                         // replicas.
-<<<<<<< HEAD
-                        while (i < primaryLength - 1 && primaryComparator.compare(primary[i], primary[i + 1]) == 0) {
-                            unassigned.ignoreShard(primary[++i], unallocatedStatus, allocation.changes());
-=======
                         while (i < orderedShardAllocationListLength - 1
                             && shardAllocationPriorityComparator.compare(
                                 orderedShardAllocationList[i],
                                 orderedShardAllocationList[i + 1]
                             ) == 0) {
                             unassigned.ignoreShard(orderedShardAllocationList[++i], unallocatedStatus, allocation.changes());
->>>>>>> 8e343932
                         }
                     }
                 }
@@ -546,14 +515,6 @@
         }
 
         private DesiredBalanceMetrics.AllocationStats balance() {
-<<<<<<< HEAD
-=======
-            // Check if rebalancing is disabled.
-            if (allocation.deciders().canRebalance(allocation).type() != Decision.Type.YES) {
-                return DesiredBalanceMetrics.EMPTY_ALLOCATION_STATS;
-            }
-
->>>>>>> 8e343932
             int unassignedShards = routingNodes.unassigned().size() + routingNodes.unassigned().ignored().size();
             int totalAllocations = 0;
             int undesiredAllocationsExcludingShuttingDownNodes = 0;
