/*
 * Copyright Elasticsearch B.V. and/or licensed to Elasticsearch B.V. under one
 * or more contributor license agreements. Licensed under the Elastic License
 * 2.0; you may not use this file except in compliance with the Elastic License
 * 2.0.
 */

package org.elasticsearch.xpack.ilm.action;

import org.elasticsearch.ResourceNotFoundException;
import org.elasticsearch.action.ActionListener;
import org.elasticsearch.action.support.ActionFilters;
import org.elasticsearch.action.support.master.TransportMasterNodeAction;
import org.elasticsearch.cluster.ClusterState;
import org.elasticsearch.cluster.block.ClusterBlockException;
import org.elasticsearch.cluster.block.ClusterBlockLevel;
import org.elasticsearch.cluster.metadata.IndexNameExpressionResolver;
import org.elasticsearch.cluster.project.ProjectResolver;
import org.elasticsearch.cluster.service.ClusterService;
import org.elasticsearch.common.regex.Regex;
import org.elasticsearch.injection.guice.Inject;
import org.elasticsearch.tasks.CancellableTask;
import org.elasticsearch.tasks.Task;
import org.elasticsearch.threadpool.ThreadPool;
import org.elasticsearch.transport.TransportService;
import org.elasticsearch.xpack.core.ilm.IndexLifecycleMetadata;
import org.elasticsearch.xpack.core.ilm.LifecyclePolicyMetadata;
import org.elasticsearch.xpack.core.ilm.LifecyclePolicyUtils;
import org.elasticsearch.xpack.core.ilm.action.GetLifecycleAction;
import org.elasticsearch.xpack.core.ilm.action.GetLifecycleAction.LifecyclePolicyResponseItem;
import org.elasticsearch.xpack.core.ilm.action.GetLifecycleAction.Request;
import org.elasticsearch.xpack.core.ilm.action.GetLifecycleAction.Response;

import java.util.ArrayList;
import java.util.Arrays;
import java.util.LinkedHashMap;
import java.util.List;
import java.util.Map;

public class TransportGetLifecycleAction extends TransportMasterNodeAction<Request, Response> {

<<<<<<< HEAD
    private final ProjectResolver projectResolver;
=======
    private final IndexNameExpressionResolver indexNameExpressionResolver;
>>>>>>> 90bfdbc2

    @Inject
    public TransportGetLifecycleAction(
        TransportService transportService,
        ClusterService clusterService,
        ThreadPool threadPool,
        ActionFilters actionFilters,
        ProjectResolver projectResolver,
        IndexNameExpressionResolver indexNameExpressionResolver
    ) {
        super(
            GetLifecycleAction.NAME,
            transportService,
            clusterService,
            threadPool,
            actionFilters,
            Request::new,
            Response::new,
            threadPool.executor(ThreadPool.Names.MANAGEMENT)
        );
<<<<<<< HEAD
        this.projectResolver = projectResolver;
=======
        this.indexNameExpressionResolver = indexNameExpressionResolver;
>>>>>>> 90bfdbc2
    }

    @Override
    protected void masterOperation(Task task, Request request, ClusterState state, ActionListener<Response> listener) {
        assert task instanceof CancellableTask : "get lifecycle requests should be cancellable";
        final CancellableTask cancellableTask = (CancellableTask) task;
        if (cancellableTask.notifyIfCancelled(listener)) {
            return;
        }
        var project = projectResolver.getProjectMetadata(state);

        IndexLifecycleMetadata metadata = project.custom(IndexLifecycleMetadata.TYPE);
        if (metadata == null) {
            if (request.getPolicyNames().length == 0) {
                listener.onResponse(new Response(List.of()));
            } else {
                listener.onFailure(
                    new ResourceNotFoundException("Lifecycle policy not found: {}", Arrays.toString(request.getPolicyNames()))
                );
            }
        } else {
            List<String> names;
            if (request.getPolicyNames().length == 0) {
                names = List.of("*");
            } else {
                names = Arrays.asList(request.getPolicyNames());
            }

            if (names.size() > 1 && names.stream().anyMatch(Regex::isSimpleMatchPattern)) {
                throw new IllegalArgumentException(
                    "wildcard only supports a single value, please use comma-separated values or a single wildcard value"
                );
            }

            Map<String, LifecyclePolicyResponseItem> policyResponseItemMap = new LinkedHashMap<>();
            for (String name : names) {
                if (Regex.isSimpleMatchPattern(name)) {
                    for (Map.Entry<String, LifecyclePolicyMetadata> entry : metadata.getPolicyMetadatas().entrySet()) {
                        if (cancellableTask.notifyIfCancelled(listener)) {
                            return;
                        }
                        LifecyclePolicyMetadata policyMetadata = entry.getValue();
                        if (Regex.simpleMatch(name, entry.getKey())) {
                            policyResponseItemMap.put(
                                entry.getKey(),
                                new LifecyclePolicyResponseItem(
                                    policyMetadata.getPolicy(),
                                    policyMetadata.getVersion(),
                                    policyMetadata.getModifiedDateString(),
                                    LifecyclePolicyUtils.calculateUsage(indexNameExpressionResolver, project, policyMetadata.getName())
                                )
                            );
                        }
                    }
                } else {
                    LifecyclePolicyMetadata policyMetadata = metadata.getPolicyMetadatas().get(name);
                    if (policyMetadata == null) {
                        listener.onFailure(new ResourceNotFoundException("Lifecycle policy not found: {}", name));
                        return;
                    }
                    policyResponseItemMap.put(
                        name,
                        new LifecyclePolicyResponseItem(
                            policyMetadata.getPolicy(),
                            policyMetadata.getVersion(),
                            policyMetadata.getModifiedDateString(),
                            LifecyclePolicyUtils.calculateUsage(indexNameExpressionResolver, project, policyMetadata.getName())
                        )
                    );
                }
            }
            List<LifecyclePolicyResponseItem> requestedPolicies = new ArrayList<>(policyResponseItemMap.values());
            listener.onResponse(new Response(requestedPolicies));
        }
    }

    @Override
    protected ClusterBlockException checkBlock(Request request, ClusterState state) {
        return state.blocks().globalBlockedException(ClusterBlockLevel.METADATA_WRITE);
    }
}<|MERGE_RESOLUTION|>--- conflicted
+++ resolved
@@ -39,11 +39,8 @@
 
 public class TransportGetLifecycleAction extends TransportMasterNodeAction<Request, Response> {
 
-<<<<<<< HEAD
     private final ProjectResolver projectResolver;
-=======
     private final IndexNameExpressionResolver indexNameExpressionResolver;
->>>>>>> 90bfdbc2
 
     @Inject
     public TransportGetLifecycleAction(
@@ -64,11 +61,8 @@
             Response::new,
             threadPool.executor(ThreadPool.Names.MANAGEMENT)
         );
-<<<<<<< HEAD
         this.projectResolver = projectResolver;
-=======
         this.indexNameExpressionResolver = indexNameExpressionResolver;
->>>>>>> 90bfdbc2
     }
 
     @Override
