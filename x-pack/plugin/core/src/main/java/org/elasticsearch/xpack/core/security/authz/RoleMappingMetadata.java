/*
 * Copyright Elasticsearch B.V. and/or licensed to Elasticsearch B.V. under one
 * or more contributor license agreements. Licensed under the Elastic License
 * 2.0; you may not use this file except in compliance with the Elastic License
 * 2.0.
 */

package org.elasticsearch.xpack.core.security.authz;

import org.elasticsearch.TransportVersion;
import org.elasticsearch.TransportVersions;
import org.elasticsearch.cluster.AbstractNamedDiffable;
import org.elasticsearch.cluster.ClusterState;
import org.elasticsearch.cluster.NamedDiff;
import org.elasticsearch.cluster.metadata.Metadata;
import org.elasticsearch.common.collect.Iterators;
import org.elasticsearch.common.io.stream.StreamInput;
import org.elasticsearch.common.io.stream.StreamOutput;
import org.elasticsearch.common.xcontent.ChunkedToXContentHelper;
import org.elasticsearch.xcontent.ConstructingObjectParser;
import org.elasticsearch.xcontent.ParseField;
import org.elasticsearch.xcontent.ToXContent;
import org.elasticsearch.xcontent.XContentParser;
import org.elasticsearch.xpack.core.security.authc.support.mapper.ExpressionRoleMapping;

import java.io.IOException;
import java.util.Collection;
import java.util.EnumSet;
import java.util.Iterator;
import java.util.LinkedHashSet;
import java.util.Objects;
import java.util.Set;

import static org.elasticsearch.cluster.metadata.Metadata.ALL_CONTEXTS;
import static org.elasticsearch.xcontent.ConstructingObjectParser.constructorArg;

public final class RoleMappingMetadata extends AbstractNamedDiffable<Metadata.ProjectCustom> implements Metadata.ProjectCustom {

    public static final String TYPE = "role_mappings";

    @SuppressWarnings("unchecked")
    private static final ConstructingObjectParser<RoleMappingMetadata, Void> PARSER = new ConstructingObjectParser<>(
        TYPE,
        // serialization tests rely on the order of the ExpressionRoleMapping
        args -> new RoleMappingMetadata(new LinkedHashSet<>((Collection<ExpressionRoleMapping>) args[0]))
    );

    static {
        PARSER.declareObjectArray(
            constructorArg(),
            // role mapping names are lost when the role mapping metadata is serialized
            (p, c) -> ExpressionRoleMapping.parse("name_not_available_after_deserialization", p),
            new ParseField(TYPE)
        );
    }

    private static final RoleMappingMetadata EMPTY = new RoleMappingMetadata(Set.of());

    public static RoleMappingMetadata getFromClusterState(ClusterState clusterState) {
<<<<<<< HEAD
        clusterState.blocks().globalBlockedRaiseException(ClusterBlockLevel.READ);
        return clusterState.metadata().getProject().custom(RoleMappingMetadata.TYPE, RoleMappingMetadata.EMPTY);
=======
        return clusterState.metadata().custom(RoleMappingMetadata.TYPE, RoleMappingMetadata.EMPTY);
>>>>>>> 21e3a17e
    }

    private final Set<ExpressionRoleMapping> roleMappings;

    public RoleMappingMetadata(Set<ExpressionRoleMapping> roleMappings) {
        this.roleMappings = roleMappings;
    }

    public RoleMappingMetadata(StreamInput input) throws IOException {
        this.roleMappings = input.readCollectionAsSet(ExpressionRoleMapping::new);
    }

    public Set<ExpressionRoleMapping> getRoleMappings() {
        return this.roleMappings;
    }

    public boolean isEmpty() {
        return roleMappings.isEmpty();
    }

    public ClusterState updateClusterState(ClusterState clusterState) {
        if (isEmpty()) {
            // prefer no role mapping custom metadata to the empty role mapping metadata
            return clusterState.copyAndUpdateMetadata(b -> b.removeProjectCustom(RoleMappingMetadata.TYPE));
        } else {
            return clusterState.copyAndUpdateMetadata(b -> b.putCustom(RoleMappingMetadata.TYPE, this));
        }
    }

    public static NamedDiff<Metadata.ProjectCustom> readDiffFrom(StreamInput streamInput) throws IOException {
        return readDiffFrom(Metadata.ProjectCustom.class, TYPE, streamInput);
    }

    @Override
    public Iterator<? extends ToXContent> toXContentChunked(ToXContent.Params params) {
        // role mappings are serialized without their names
        return Iterators.concat(ChunkedToXContentHelper.startArray(TYPE), roleMappings.iterator(), ChunkedToXContentHelper.endArray());
    }

    public static RoleMappingMetadata fromXContent(XContentParser parser) throws IOException {
        return PARSER.apply(parser, null);
    }

    @Override
    public String getWriteableName() {
        return TYPE;
    }

    @Override
    public TransportVersion getMinimalSupportedVersion() {
        return TransportVersions.SECURITY_ROLE_MAPPINGS_IN_CLUSTER_STATE;
    }

    @Override
    public void writeTo(StreamOutput out) throws IOException {
        out.writeCollection(roleMappings);
    }

    @Override
    public boolean equals(Object o) {
        if (this == o) return true;
        if (o == null || getClass() != o.getClass()) return false;
        final var other = (RoleMappingMetadata) o;
        return Objects.equals(roleMappings, other.roleMappings);
    }

    @Override
    public int hashCode() {
        return Objects.hash(roleMappings);
    }

    @Override
    public String toString() {
        StringBuilder builder = new StringBuilder("RoleMapping[entries=[");
        final Iterator<ExpressionRoleMapping> entryList = roleMappings.iterator();
        boolean firstEntry = true;
        while (entryList.hasNext()) {
            if (firstEntry == false) {
                builder.append(",");
            }
            builder.append(entryList.next().toString());
            firstEntry = false;
        }
        return builder.append("]]").toString();
    }

    @Override
    public EnumSet<Metadata.XContentContext> context() {
        // It is safest to have this persisted to gateway and snapshots, although maybe redundant.
        // The persistence can become an issue in cases where {@link ReservedStateMetadata}
        // (which records the names of the role mappings last applied) is persisted,
        // but the role mappings themselves (stored here by the {@link RoleMappingMetadata})
        // are not persisted.
        return ALL_CONTEXTS;
    }
}<|MERGE_RESOLUTION|>--- conflicted
+++ resolved
@@ -57,12 +57,7 @@
     private static final RoleMappingMetadata EMPTY = new RoleMappingMetadata(Set.of());
 
     public static RoleMappingMetadata getFromClusterState(ClusterState clusterState) {
-<<<<<<< HEAD
-        clusterState.blocks().globalBlockedRaiseException(ClusterBlockLevel.READ);
         return clusterState.metadata().getProject().custom(RoleMappingMetadata.TYPE, RoleMappingMetadata.EMPTY);
-=======
-        return clusterState.metadata().custom(RoleMappingMetadata.TYPE, RoleMappingMetadata.EMPTY);
->>>>>>> 21e3a17e
     }
 
     private final Set<ExpressionRoleMapping> roleMappings;
