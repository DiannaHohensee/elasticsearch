--- conflicted
+++ resolved
@@ -71,8 +71,6 @@
       image: family/elasticsearch-ubuntu-2004
       machineType: custom-32-98304
       buildDirectory: /dev/shm/bk
-<<<<<<< HEAD
-      diskSizeGb: 250
   # - wait
   # - trigger: elasticsearch-dra-workflow
   #   label: Trigger DRA snapshot workflow
@@ -81,15 +79,4 @@
   #     branch: "$BUILDKITE_BRANCH"
   #     commit: "$BUILDKITE_COMMIT"
   #     env:
-  #       DRA_WORKFLOW: snapshot
-=======
-  - wait
-  - trigger: elasticsearch-dra-workflow
-    label: Trigger DRA snapshot workflow
-    async: true
-    build:
-      branch: "$BUILDKITE_BRANCH"
-      commit: "$BUILDKITE_COMMIT"
-      env:
-        DRA_WORKFLOW: snapshot
->>>>>>> 6535bdae
+  #       DRA_WORKFLOW: snapshot