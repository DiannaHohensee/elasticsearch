steps:
  - label: sanity-check
    command: .ci/scripts/run-gradle.sh -Dbwc.checkout.align=true -Dorg.elasticsearch.build.cache.push=true -Dignore.tests.seed -Dscan.capture-file-fingerprints precommit
    timeout_in_minutes: 300
    agents:
      provider: gcp
      image: family/elasticsearch-ubuntu-2004
      machineType: custom-32-98304
      buildDirectory: /dev/shm/bk
  - wait
  - label: part1
    command: .ci/scripts/run-gradle.sh -Dbwc.checkout.align=true -Dorg.elasticsearch.build.cache.push=true -Dignore.tests.seed -Dscan.capture-file-fingerprints checkPart1
    timeout_in_minutes: 300
    agents:
      provider: gcp
      image: family/elasticsearch-ubuntu-2004
      machineType: n1-standard-32
      buildDirectory: /dev/shm/bk
  - label: part2
    command: .ci/scripts/run-gradle.sh -Dbwc.checkout.align=true -Dorg.elasticsearch.build.cache.push=true -Dignore.tests.seed -Dscan.capture-file-fingerprints checkPart2
    timeout_in_minutes: 300
    agents:
      provider: gcp
      image: family/elasticsearch-ubuntu-2004
      machineType: n1-standard-32
      buildDirectory: /dev/shm/bk
  - label: part3
    command: .ci/scripts/run-gradle.sh -Dbwc.checkout.align=true -Dorg.elasticsearch.build.cache.push=true -Dignore.tests.seed -Dscan.capture-file-fingerprints checkPart3
    timeout_in_minutes: 300
    agents:
      provider: gcp
      image: family/elasticsearch-ubuntu-2004
      machineType: n1-standard-32
      buildDirectory: /dev/shm/bk
  - label: part4
    command: .ci/scripts/run-gradle.sh -Dbwc.checkout.align=true -Dorg.elasticsearch.build.cache.push=true -Dignore.tests.seed -Dscan.capture-file-fingerprints checkPart4
    timeout_in_minutes: 300
    agents:
      provider: gcp
      image: family/elasticsearch-ubuntu-2004
      machineType: n1-standard-32
      buildDirectory: /dev/shm/bk
  - label: part5
    command: .ci/scripts/run-gradle.sh -Dbwc.checkout.align=true -Dorg.elasticsearch.build.cache.push=true -Dignore.tests.seed -Dscan.capture-file-fingerprints checkPart5
    timeout_in_minutes: 300
    agents:
      provider: gcp
      image: family/elasticsearch-ubuntu-2004
      machineType: n1-standard-32
      buildDirectory: /dev/shm/bk
  - group: bwc-snapshots
    steps:
      - label: "{{matrix.BWC_VERSION}} / bwc-snapshots"
        command: .ci/scripts/run-gradle.sh -Dbwc.checkout.align=true -Dorg.elasticsearch.build.cache.push=true -Dignore.tests.seed -Dscan.capture-file-fingerprints v$$BWC_VERSION#bwcTest
        timeout_in_minutes: 300
        matrix:
          setup:
            BWC_VERSION: $BWC_LIST
        agents:
          provider: gcp
          image: family/elasticsearch-ubuntu-2004
          machineType: custom-32-98304
          buildDirectory: /dev/shm/bk
        env:
          BWC_VERSION: "{{matrix.BWC_VERSION}}"
  - group: lucene-compat
    steps:
      - label: "{{matrix.LUCENE_VERSION}} / lucene-compat"
        command: .ci/scripts/run-gradle.sh -Dbwc.checkout.align=true -Dorg.elasticsearch.build.cache.push=true -Dignore.tests.seed -Dscan.capture-file-fingerprints -Dtests.bwc.main.version=$$ES_VERSION -Dtests.bwc.refspec.main=$$ES_COMMIT luceneBwcTest
        timeout_in_minutes: 300
        matrix:
          setup:
            LUCENE_VERSION:
              - "10.0.0"
            ES_VERSION:
              - "9.0.0"
            ES_COMMIT:
              - "b2cc9d9b8f00ee621f93ddca07ea9c671aab1578" # update to match last commit before lucene bump
        agents:
          provider: gcp
          image: family/elasticsearch-ubuntu-2004
          machineType: custom-32-98304
          buildDirectory: /dev/shm/bk
        env:
          ES_VERSION: "{{matrix.ES_VERSION}}"
          ES_COMMIT: "{{matrix.ES_COMMIT}}"
  - label: rest-compat
    command: .ci/scripts/run-gradle.sh -Dbwc.checkout.align=true -Dorg.elasticsearch.build.cache.push=true -Dignore.tests.seed -Dscan.capture-file-fingerprints checkRestCompat
    timeout_in_minutes: 300
    agents:
      provider: gcp
      image: family/elasticsearch-ubuntu-2004
      machineType: custom-32-98304
      buildDirectory: /dev/shm/bk
<<<<<<< HEAD
  # - wait
  # - trigger: elasticsearch-dra-workflow
  #   label: Trigger DRA snapshot workflow
  #   async: true
  #   build:
  #     branch: "$BUILDKITE_BRANCH"
  #     commit: "$BUILDKITE_COMMIT"
  #     env:
  #       DRA_WORKFLOW: snapshot
=======
  - wait
  - trigger: elasticsearch-dra-workflow
    label: Trigger DRA snapshot workflow
    async: true
    branches: "main 9.* 8.* 7.17"
    build:
      branch: "$BUILDKITE_BRANCH"
      commit: "$BUILDKITE_COMMIT"
      env:
        DRA_WORKFLOW: snapshot
>>>>>>> 85f5222d
<|MERGE_RESOLUTION|>--- conflicted
+++ resolved
@@ -92,25 +92,13 @@
       image: family/elasticsearch-ubuntu-2004
       machineType: custom-32-98304
       buildDirectory: /dev/shm/bk
-<<<<<<< HEAD
   # - wait
   # - trigger: elasticsearch-dra-workflow
   #   label: Trigger DRA snapshot workflow
   #   async: true
+  #   branches: "main 9.* 8.* 7.17"
   #   build:
   #     branch: "$BUILDKITE_BRANCH"
   #     commit: "$BUILDKITE_COMMIT"
   #     env:
-  #       DRA_WORKFLOW: snapshot
-=======
-  - wait
-  - trigger: elasticsearch-dra-workflow
-    label: Trigger DRA snapshot workflow
-    async: true
-    branches: "main 9.* 8.* 7.17"
-    build:
-      branch: "$BUILDKITE_BRANCH"
-      commit: "$BUILDKITE_COMMIT"
-      env:
-        DRA_WORKFLOW: snapshot
->>>>>>> 85f5222d
+  #       DRA_WORKFLOW: snapshot