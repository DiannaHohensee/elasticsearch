/*
 * Licensed to Elasticsearch under one or more contributor
 * license agreements. See the NOTICE file distributed with
 * this work for additional information regarding copyright
 * ownership. Elasticsearch licenses this file to you under
 * the Apache License, Version 2.0 (the "License"); you may
 * not use this file except in compliance with the License.
 * You may obtain a copy of the License at
 *
 *    http://www.apache.org/licenses/LICENSE-2.0
 *
 * Unless required by applicable law or agreed to in writing,
 * software distributed under the License is distributed on an
 * "AS IS" BASIS, WITHOUT WARRANTIES OR CONDITIONS OF ANY
 * KIND, either express or implied.  See the License for the
 * specific language governing permissions and limitations
 * under the License.
 */

package org.elasticsearch.index.shard;

import org.apache.lucene.index.CheckIndex;
import org.apache.lucene.index.IndexCommit;
import org.apache.lucene.index.KeepOnlyLastCommitDeletionPolicy;
import org.apache.lucene.index.SnapshotDeletionPolicy;
import org.apache.lucene.index.Term;
import org.apache.lucene.search.QueryCachingPolicy;
import org.apache.lucene.search.UsageTrackingQueryCachingPolicy;
import org.apache.lucene.store.AlreadyClosedException;
import org.apache.lucene.util.IOUtils;
import org.apache.lucene.util.ThreadInterruptedException;
import org.elasticsearch.ElasticsearchException;
import org.elasticsearch.action.admin.indices.flush.FlushRequest;
import org.elasticsearch.action.admin.indices.forcemerge.ForceMergeRequest;
import org.elasticsearch.action.admin.indices.upgrade.post.UpgradeRequest;
import org.elasticsearch.cluster.node.DiscoveryNode;
import org.elasticsearch.cluster.routing.ShardRouting;
import org.elasticsearch.cluster.routing.ShardRoutingState;
import org.elasticsearch.common.Booleans;
import org.elasticsearch.common.Nullable;
import org.elasticsearch.common.io.stream.BytesStreamOutput;
import org.elasticsearch.common.lease.Releasable;
import org.elasticsearch.common.lease.Releasables;
import org.elasticsearch.common.lucene.Lucene;
import org.elasticsearch.common.metrics.MeanMetric;
import org.elasticsearch.common.settings.Settings;
import org.elasticsearch.common.unit.ByteSizeValue;
import org.elasticsearch.common.unit.TimeValue;
import org.elasticsearch.common.util.Callback;
import org.elasticsearch.common.util.concurrent.AbstractRunnable;
import org.elasticsearch.common.util.concurrent.FutureUtils;
import org.elasticsearch.common.util.concurrent.SuspendableRefContainer;
import org.elasticsearch.gateway.MetaDataStateFormat;
import org.elasticsearch.index.IndexModule;
import org.elasticsearch.index.IndexSettings;
import org.elasticsearch.index.NodeServicesProvider;
import org.elasticsearch.index.SearchSlowLog;
import org.elasticsearch.index.VersionType;
import org.elasticsearch.index.cache.IndexCache;
import org.elasticsearch.index.cache.bitset.ShardBitsetFilterCache;
import org.elasticsearch.index.cache.request.ShardRequestCache;
import org.elasticsearch.index.codec.CodecService;
import org.elasticsearch.index.engine.CommitStats;
import org.elasticsearch.index.engine.Engine;
import org.elasticsearch.index.engine.EngineClosedException;
import org.elasticsearch.index.engine.EngineConfig;
import org.elasticsearch.index.engine.EngineException;
import org.elasticsearch.index.engine.EngineFactory;
import org.elasticsearch.index.engine.InternalEngineFactory;
import org.elasticsearch.index.engine.RefreshFailedEngineException;
import org.elasticsearch.index.engine.Segment;
import org.elasticsearch.index.engine.SegmentsStats;
import org.elasticsearch.index.fielddata.FieldDataStats;
import org.elasticsearch.index.fielddata.IndexFieldDataService;
import org.elasticsearch.index.fielddata.ShardFieldData;
import org.elasticsearch.index.flush.FlushStats;
import org.elasticsearch.index.get.GetStats;
import org.elasticsearch.index.get.ShardGetService;
import org.elasticsearch.index.mapper.DocumentMapper;
import org.elasticsearch.index.mapper.DocumentMapperForType;
import org.elasticsearch.index.mapper.MapperService;
import org.elasticsearch.index.mapper.ParsedDocument;
import org.elasticsearch.index.mapper.SourceToParse;
import org.elasticsearch.index.mapper.Uid;
import org.elasticsearch.index.merge.MergeStats;
import org.elasticsearch.index.percolator.PercolateStats;
import org.elasticsearch.index.percolator.PercolatorQueriesRegistry;
import org.elasticsearch.index.query.QueryShardContext;
import org.elasticsearch.index.recovery.RecoveryStats;
import org.elasticsearch.index.refresh.RefreshStats;
import org.elasticsearch.index.search.stats.SearchStats;
import org.elasticsearch.index.search.stats.ShardSearchStats;
import org.elasticsearch.index.seqno.SeqNoStats;
import org.elasticsearch.index.seqno.SequenceNumbersService;
import org.elasticsearch.index.similarity.SimilarityService;
import org.elasticsearch.index.snapshots.IndexShardRepository;
import org.elasticsearch.index.store.Store;
import org.elasticsearch.index.store.Store.MetadataSnapshot;
import org.elasticsearch.index.store.StoreFileMetaData;
import org.elasticsearch.index.store.StoreStats;
import org.elasticsearch.index.suggest.stats.ShardSuggestMetric;
import org.elasticsearch.index.suggest.stats.SuggestStats;
import org.elasticsearch.index.translog.Translog;
import org.elasticsearch.index.translog.TranslogConfig;
import org.elasticsearch.index.translog.TranslogStats;
import org.elasticsearch.index.warmer.ShardIndexWarmerService;
import org.elasticsearch.index.warmer.WarmerStats;
import org.elasticsearch.indices.IndexingMemoryController;
import org.elasticsearch.indices.recovery.RecoveryFailedException;
import org.elasticsearch.indices.recovery.RecoveryState;
import org.elasticsearch.percolator.PercolatorService;
import org.elasticsearch.search.suggest.completion.CompletionFieldStats;
import org.elasticsearch.search.suggest.completion.CompletionStats;
import org.elasticsearch.threadpool.ThreadPool;

import java.io.IOException;
import java.io.PrintStream;
import java.nio.channels.ClosedByInterruptException;
import java.nio.charset.StandardCharsets;
import java.util.ArrayList;
import java.util.Arrays;
import java.util.EnumSet;
import java.util.List;
import java.util.Map;
import java.util.Objects;
import java.util.concurrent.CopyOnWriteArrayList;
import java.util.concurrent.ScheduledFuture;
import java.util.concurrent.TimeUnit;
import java.util.concurrent.atomic.AtomicBoolean;
import java.util.concurrent.atomic.AtomicLong;
import java.util.concurrent.atomic.AtomicReference;

public class IndexShard extends AbstractIndexShardComponent {

    private final ThreadPool threadPool;
    private final MapperService mapperService;
    private final IndexCache indexCache;
    private final Store store;
    private final InternalIndexingStats internalIndexingStats;
    private final ShardSearchStats searchService;
    private final ShardGetService getService;
    private final ShardIndexWarmerService shardWarmerService;
    private final ShardRequestCache shardQueryCache;
    private final ShardFieldData shardFieldData;
    private final PercolatorQueriesRegistry percolatorQueriesRegistry;
    private final IndexFieldDataService indexFieldDataService;
    private final ShardSuggestMetric shardSuggestMetric = new ShardSuggestMetric();
    private final ShardBitsetFilterCache shardBitsetFilterCache;
    private final Object mutex = new Object();
    private final String checkIndexOnStartup;
    private final CodecService codecService;
    private final Engine.Warmer warmer;
    private final SnapshotDeletionPolicy deletionPolicy;
    private final SimilarityService similarityService;
    private final EngineConfig engineConfig;
    private final TranslogConfig translogConfig;
    private final IndexEventListener indexEventListener;
    private final IndexSettings idxSettings;

    /** How many bytes we are currently moving to disk, via either IndexWriter.flush or refresh.  IndexingMemoryController polls this
     *  across all shards to decide if throttling is necessary because moving bytes to disk is falling behind vs incoming documents
     *  being indexed/deleted. */
    private final AtomicLong writingBytes = new AtomicLong();

    private volatile ScheduledFuture<?> refreshScheduledFuture;
    protected volatile ShardRouting shardRouting;
    protected volatile IndexShardState state;
    protected final AtomicReference<Engine> currentEngineReference = new AtomicReference<>();
    protected final EngineFactory engineFactory;

    private final IndexingOperationListener indexingOperationListeners;

    @Nullable
    private RecoveryState recoveryState;

    private final RecoveryStats recoveryStats = new RecoveryStats();
    private final MeanMetric refreshMetric = new MeanMetric();
    private final MeanMetric flushMetric = new MeanMetric();

    private final ShardEventListener shardEventListener = new ShardEventListener();

    private final ShardPath path;

    private final SuspendableRefContainer suspendableRefContainer;

    private static final EnumSet<IndexShardState> readAllowedStates = EnumSet.of(IndexShardState.STARTED, IndexShardState.RELOCATED, IndexShardState.POST_RECOVERY);
    // for primaries, we only allow to write when actually started (so the cluster has decided we started)
    // in case we have a relocation of a primary, we also allow to write after phase 2 completed, where the shard may be
    // in state RECOVERING or POST_RECOVERY. After a primary has been marked as RELOCATED, we only allow writes to the relocation target
    // which can be either in POST_RECOVERY or already STARTED (this prevents writing concurrently to two primaries).
    public static final EnumSet<IndexShardState> writeAllowedStatesForPrimary = EnumSet.of(IndexShardState.RECOVERING, IndexShardState.POST_RECOVERY, IndexShardState.STARTED);
    // replication is also allowed while recovering, since we index also during recovery to replicas and rely on version checks to make sure its consistent
    // a relocated shard can also be target of a replication if the relocation target has not been marked as active yet and is syncing it's changes back to the relocation source
    private static final EnumSet<IndexShardState> writeAllowedStatesForReplica = EnumSet.of(IndexShardState.RECOVERING, IndexShardState.POST_RECOVERY, IndexShardState.STARTED, IndexShardState.RELOCATED);

    private final IndexSearcherWrapper searcherWrapper;

    /**
     * True if this shard is still indexing (recently) and false if we've been idle for long enough (as periodically checked by {@link
     * IndexingMemoryController}).
     */
    private final AtomicBoolean active = new AtomicBoolean();

    public IndexShard(ShardId shardId, IndexSettings indexSettings, ShardPath path, Store store, IndexCache indexCache,
                      MapperService mapperService, SimilarityService similarityService, IndexFieldDataService indexFieldDataService,
                      @Nullable EngineFactory engineFactory,
                      IndexEventListener indexEventListener, IndexSearcherWrapper indexSearcherWrapper, NodeServicesProvider provider, SearchSlowLog slowLog, Engine.Warmer warmer, IndexingOperationListener... listeners) {
        super(shardId, indexSettings);
        final Settings settings = indexSettings.getSettings();
        this.idxSettings = indexSettings;
        this.codecService = new CodecService(mapperService, logger);
        this.warmer = warmer;
        this.deletionPolicy = new SnapshotDeletionPolicy(new KeepOnlyLastCommitDeletionPolicy());
        this.similarityService = similarityService;
        Objects.requireNonNull(store, "Store must be provided to the index shard");
        this.engineFactory = engineFactory == null ? new InternalEngineFactory() : engineFactory;
        this.store = store;
        this.indexEventListener = indexEventListener;
        this.threadPool = provider.getThreadPool();
        this.mapperService = mapperService;
        this.indexCache = indexCache;
        this.internalIndexingStats = new InternalIndexingStats();
        final List<IndexingOperationListener> listenersList = new ArrayList<>(Arrays.asList(listeners));
        listenersList.add(internalIndexingStats);
        this.indexingOperationListeners = new IndexingOperationListener.CompositeListener(listenersList, logger);
        this.getService = new ShardGetService(indexSettings, this, mapperService);
        this.searchService = new ShardSearchStats(slowLog);
        this.shardWarmerService = new ShardIndexWarmerService(shardId, indexSettings);
        this.shardQueryCache = new ShardRequestCache();
        this.shardFieldData = new ShardFieldData();
        this.indexFieldDataService = indexFieldDataService;
        this.shardBitsetFilterCache = new ShardBitsetFilterCache(shardId, indexSettings);
        state = IndexShardState.CREATED;
        this.path = path;
<<<<<<< HEAD
        this.mergePolicyConfig = new MergePolicyConfig(logger, settings);

=======
>>>>>>> b5aee207
        /* create engine config */
        logger.debug("state: [CREATED]");

        this.checkIndexOnStartup = indexSettings.getValue(IndexSettings.INDEX_CHECK_ON_STARTUP);
        this.translogConfig = new TranslogConfig(shardId, shardPath().resolveTranslog(), indexSettings,
            provider.getBigArrays());
        final QueryCachingPolicy cachingPolicy;
        // the query cache is a node-level thing, however we want the most popular filters
        // to be computed on a per-shard basis
        if (IndexModule.INDEX_QUERY_CACHE_EVERYTHING_SETTING.get(settings)) {
            cachingPolicy = QueryCachingPolicy.ALWAYS_CACHE;
        } else {
            cachingPolicy = new UsageTrackingQueryCachingPolicy();
        }

        this.engineConfig = newEngineConfig(translogConfig, cachingPolicy);
        this.suspendableRefContainer = new SuspendableRefContainer();
        this.searcherWrapper = indexSearcherWrapper;
        QueryShardContext queryShardContext = new QueryShardContext(idxSettings, provider.getClient(), indexCache.bitsetFilterCache(), indexFieldDataService, mapperService, similarityService, provider.getScriptService(), provider.getIndicesQueriesRegistry());
        this.percolatorQueriesRegistry = new PercolatorQueriesRegistry(shardId, indexSettings, queryShardContext);
    }

    public Store store() {
        return this.store;
    }

    public IndexSettings getIndexSettings() {
        return idxSettings;
    }

    /** returns true if this shard supports indexing (i.e., write) operations. */
    public boolean canIndex() {
        return true;
    }

    public ShardGetService getService() {
        return this.getService;
    }

    public ShardSuggestMetric getSuggestMetric() {
        return shardSuggestMetric;
    }

    public ShardBitsetFilterCache shardBitsetFilterCache() {
        return shardBitsetFilterCache;
    }

    public IndexFieldDataService indexFieldDataService() {
        return indexFieldDataService;
    }

    public MapperService mapperService() {
        return mapperService;
    }

    public ShardSearchStats searchService() {
        return this.searchService;
    }

    public ShardIndexWarmerService warmerService() {
        return this.shardWarmerService;
    }

    public ShardRequestCache requestCache() {
        return this.shardQueryCache;
    }

    public ShardFieldData fieldData() {
        return this.shardFieldData;
    }

    /**
     * Returns the latest cluster routing entry received with this shard. Might be null if the
     * shard was just created.
     */
    public ShardRouting routingEntry() {
        return this.shardRouting;
    }

    public QueryCachingPolicy getQueryCachingPolicy() {
        return this.engineConfig.getQueryCachingPolicy();
    }

    /**
     * Updates the shards routing entry. This mutate the shards internal state depending
     * on the changes that get introduced by the new routing value. This method will persist shard level metadata
     * unless explicitly disabled.
     *
     * @throws IndexShardRelocatedException if shard is marked as relocated and relocation aborted
     */
    public void updateRoutingEntry(final ShardRouting newRouting, final boolean persistState) {
        final ShardRouting currentRouting = this.shardRouting;
        if (!newRouting.shardId().equals(shardId())) {
            throw new IllegalArgumentException("Trying to set a routing entry with shardId [" + newRouting.shardId() + "] on a shard with shardId [" + shardId() + "]");
        }
        if ((currentRouting == null || newRouting.isSameAllocation(currentRouting)) == false) {
            throw new IllegalArgumentException("Trying to set a routing entry with a different allocation. Current " + currentRouting + ", new " + newRouting);
        }
        try {
            if (currentRouting != null) {
                if (!newRouting.primary() && currentRouting.primary()) {
                    logger.warn("suspect illegal state: trying to move shard from primary mode to replica mode");
                }
                // if its the same routing, return
                if (currentRouting.equals(newRouting)) {
                    return;
                }
            }

            if (state == IndexShardState.POST_RECOVERY) {
                // if the state is started or relocating (cause it might move right away from started to relocating)
                // then move to STARTED
                if (newRouting.state() == ShardRoutingState.STARTED || newRouting.state() == ShardRoutingState.RELOCATING) {
                    // we want to refresh *before* we move to internal STARTED state
                    try {
                        getEngine().refresh("cluster_state_started");
                    } catch (Throwable t) {
                        logger.debug("failed to refresh due to move to cluster wide started", t);
                    }

                    boolean movedToStarted = false;
                    synchronized (mutex) {
                        // do the check under a mutex, so we make sure to only change to STARTED if in POST_RECOVERY
                        if (state == IndexShardState.POST_RECOVERY) {
                            changeState(IndexShardState.STARTED, "global state is [" + newRouting.state() + "]");
                            movedToStarted = true;
                        } else {
                            logger.debug("state [{}] not changed, not in POST_RECOVERY, global state is [{}]", state, newRouting.state());
                        }
                    }
                    if (movedToStarted) {
                        indexEventListener.afterIndexShardStarted(this);
                    }
                }
            }

            if (state == IndexShardState.RELOCATED &&
                (newRouting.relocating() == false || newRouting.equalsIgnoringMetaData(currentRouting) == false)) {
                // if the shard is marked as RELOCATED we have to fail when any changes in shard routing occur (e.g. due to recovery
                // failure / cancellation). The reason is that at the moment we cannot safely move back to STARTED without risking two
                // active primaries.
                throw new IndexShardRelocatedException(shardId(), "Shard is marked as relocated, cannot safely move to state " + newRouting.state());
            }
            this.shardRouting = newRouting;
            indexEventListener.shardRoutingChanged(this, currentRouting, newRouting);
        } finally {
            if (persistState) {
                persistMetadata(newRouting, currentRouting);
            }
        }
    }

    /**
     * Marks the shard as recovering based on a recovery state, fails with exception is recovering is not allowed to be set.
     */
    public IndexShardState markAsRecovering(String reason, RecoveryState recoveryState) throws IndexShardStartedException,
        IndexShardRelocatedException, IndexShardRecoveringException, IndexShardClosedException {
        synchronized (mutex) {
            if (state == IndexShardState.CLOSED) {
                throw new IndexShardClosedException(shardId);
            }
            if (state == IndexShardState.STARTED) {
                throw new IndexShardStartedException(shardId);
            }
            if (state == IndexShardState.RELOCATED) {
                throw new IndexShardRelocatedException(shardId);
            }
            if (state == IndexShardState.RECOVERING) {
                throw new IndexShardRecoveringException(shardId);
            }
            if (state == IndexShardState.POST_RECOVERY) {
                throw new IndexShardRecoveringException(shardId);
            }
            this.recoveryState = recoveryState;
            return changeState(IndexShardState.RECOVERING, reason);
        }
    }

<<<<<<< HEAD
    public IndexShard relocated(String reason) throws IndexShardNotStartedException, InterruptedException {
        synchronized (mutex) {
            if (state != IndexShardState.STARTED) {
                throw new IndexShardNotStartedException(shardId, state);
            }
            changeState(IndexShardState.RELOCATED, reason);
            // nocommit: awful hack to work around delay replications being rejected by the primary term check. This is used to make sure all in flight operation are done
            // before primary relocation is done. proper fix coming.
            indexShardOperationCounter.decRef();
        }

        logger.info("waiting for op count to reach 0");
        while (indexShardOperationCounter.refCount() > 0) {
            Thread.sleep(100);
        }
        logger.info("{} waiting for op count reached 0. continuing...");
=======
    public IndexShard relocated(String reason) throws IndexShardNotStartedException {
        try (Releasable block = suspendableRefContainer.blockAcquisition()) {
            // no shard operation locks are being held here, move state from started to relocated
            synchronized (mutex) {
                if (state != IndexShardState.STARTED) {
                    throw new IndexShardNotStartedException(shardId, state);
                }
                changeState(IndexShardState.RELOCATED, reason);
            }
        }

>>>>>>> b5aee207
        return this;
    }

    public IndexShardState state() {
        return state;
    }

    /**
     * Changes the state of the current shard
     *
     * @param newState the new shard state
     * @param reason   the reason for the state change
     * @return the previous shard state
     */
    private IndexShardState changeState(IndexShardState newState, String reason) {
        logger.debug("state: [{}]->[{}], reason [{}]", state, newState, reason);
        IndexShardState previousState = state;
        state = newState;
        this.indexEventListener.indexShardStateChanged(this, previousState, newState, reason);
        return previousState;
    }

    public Engine.Index prepareIndexOnPrimary(SourceToParse source, long version, VersionType versionType) {
        try {
            if (shardRouting.primary() == false) {
                throw new IllegalIndexShardStateException(shardId, state, "shard is not a primary");
            }
            return prepareIndex(docMapper(source.type()), source, SequenceNumbersService.UNASSIGNED_SEQ_NO, version, versionType, Engine.Operation.Origin.PRIMARY);
        } catch (Throwable t) {
            verifyNotClosed(t);
            throw t;
        }
    }

    public Engine.Index prepareIndexOnReplica(SourceToParse source, long seqNo, long version, VersionType versionType) {
        try {
            if (shardRouting.primary() && shardRouting.isRelocationTarget() == false) {
                throw new IllegalIndexShardStateException(shardId, state, "shard is not a replica");
            }
            return prepareIndex(docMapper(source.type()), source, seqNo, version, versionType, Engine.Operation.Origin.REPLICA);
        } catch (Throwable t) {
            verifyNotClosed(t);
            throw t;
        }
    }

    static Engine.Index prepareIndex(DocumentMapperForType docMapper, SourceToParse source, long seqNo, long version, VersionType versionType, Engine.Operation.Origin origin) {
        long startTime = System.nanoTime();
        ParsedDocument doc = docMapper.getDocumentMapper().parse(source);
        if (docMapper.getMapping() != null) {
            doc.addDynamicMappingsUpdate(docMapper.getMapping());
        }
        doc.seqNo().setLongValue(seqNo);
        return new Engine.Index(docMapper.getDocumentMapper().uidMapper().term(doc.uid().stringValue()), doc, seqNo, version, versionType, origin, startTime);
    }

    /**
     * Index a document and return whether it was created, as opposed to just
     * updated.
     */
    public boolean index(Engine.Index index) {
        ensureWriteAllowed(index);
        active.set(true);
        index = indexingOperationListeners.preIndex(index);
        final boolean created;
        try {
            if (logger.isTraceEnabled()) {
                logger.trace("index [{}][{}]{}", index.type(), index.id(), index.docs());
            }
            final boolean isPercolatorQuery = percolatorQueriesRegistry.isPercolatorQuery(index);
            Engine engine = getEngine();
            created = engine.index(index);
            if (isPercolatorQuery) {
                percolatorQueriesRegistry.updatePercolateQuery(engine, index.id());
            }
            index.endTime(System.nanoTime());
        } catch (Throwable ex) {
            indexingOperationListeners.postIndex(index, ex);
            throw ex;
        }

        indexingOperationListeners.postIndex(index);

        return created;
    }

    public Engine.Delete prepareDeleteOnPrimary(String type, String id, long version, VersionType versionType) {
        if (shardRouting.primary() == false) {
            throw new IllegalIndexShardStateException(shardId, state, "shard is not a primary");
        }
        final DocumentMapper documentMapper = docMapper(type).getDocumentMapper();
        final Term uid = documentMapper.uidMapper().term(Uid.createUid(type, id));
        return prepareDelete(type, id, uid, SequenceNumbersService.UNASSIGNED_SEQ_NO, version, versionType, Engine.Operation.Origin.PRIMARY);
    }

    public Engine.Delete prepareDeleteOnReplica(String type, String id, long seqNo, long version, VersionType versionType) {
        if (shardRouting.primary() && shardRouting.isRelocationTarget() == false) {
            throw new IllegalIndexShardStateException(shardId, state, "shard is not a replica");
        }
        final DocumentMapper documentMapper = docMapper(type).getDocumentMapper();
        final Term uid = documentMapper.uidMapper().term(Uid.createUid(type, id));
        return prepareDelete(type, id, uid, seqNo, version, versionType, Engine.Operation.Origin.REPLICA);
    }

    static Engine.Delete prepareDelete(String type, String id, Term uid, long seqNo, long version, VersionType versionType, Engine.Operation.Origin origin) {
        long startTime = System.nanoTime();
        return new Engine.Delete(type, id, uid, seqNo, version, versionType, origin, startTime, false);
    }

    public void delete(Engine.Delete delete) {
        ensureWriteAllowed(delete);
        active.set(true);
        delete = indexingOperationListeners.preDelete(delete);
        try {
            if (logger.isTraceEnabled()) {
                logger.trace("delete [{}]", delete.uid().text());
            }
            final boolean isPercolatorQuery = percolatorQueriesRegistry.isPercolatorQuery(delete);
            Engine engine = getEngine();
            engine.delete(delete);
            if (isPercolatorQuery) {
                percolatorQueriesRegistry.updatePercolateQuery(engine, delete.id());
            }
            delete.endTime(System.nanoTime());
        } catch (Throwable ex) {
            indexingOperationListeners.postDelete(delete, ex);
            throw ex;
        }

        indexingOperationListeners.postDelete(delete);
    }

    public Engine.GetResult get(Engine.Get get) {
        readAllowed();
        return getEngine().get(get, this::acquireSearcher);
    }

    /** Writes all indexing changes to disk and opens a new searcher reflecting all changes.  This can throw {@link EngineClosedException}. */
    public void refresh(String source) {
        verifyNotClosed();
        if (canIndex()) {
            long bytes = getEngine().getIndexBufferRAMBytesUsed();
            writingBytes.addAndGet(bytes);
            try {
                logger.debug("refresh with source [{}] indexBufferRAMBytesUsed [{}]", source, new ByteSizeValue(bytes));
                long time = System.nanoTime();
                getEngine().refresh(source);
                refreshMetric.inc(System.nanoTime() - time);
            } finally {
                logger.debug("remove [{}] writing bytes for shard [{}]", new ByteSizeValue(bytes), shardId());
                writingBytes.addAndGet(-bytes);
            }
        } else {
            logger.debug("refresh with source [{}]", source);
            long time = System.nanoTime();
            getEngine().refresh(source);
            refreshMetric.inc(System.nanoTime() - time);
        }
    }

    /** Returns how many bytes we are currently moving from heap to disk */
    public long getWritingBytes() {
        return writingBytes.get();
    }

    public RefreshStats refreshStats() {
        return new RefreshStats(refreshMetric.count(), TimeUnit.NANOSECONDS.toMillis(refreshMetric.sum()));
    }

    public FlushStats flushStats() {
        return new FlushStats(flushMetric.count(), TimeUnit.NANOSECONDS.toMillis(flushMetric.sum()));
    }

    public DocsStats docStats() {
        try (Engine.Searcher searcher = acquireSearcher("doc_stats")) {
            return new DocsStats(searcher.reader().numDocs(), searcher.reader().numDeletedDocs());
        }
    }

    /**
     * @return {@link CommitStats} if engine is open, otherwise null
     */
    @Nullable
    public CommitStats commitStats() {
        Engine engine = getEngineOrNull();
        return engine == null ? null : engine.commitStats();
    }

    /**
     * @return {@link SeqNoStats} if engine is open, otherwise null
     */
    @Nullable
    public SeqNoStats seqNoStats() {
        Engine engine = getEngineOrNull();
        return engine == null ? null : engine.seqNoStats();
    }

    public IndexingStats indexingStats(String... types) {
        Engine engine = getEngineOrNull();
        final boolean throttled;
        final long throttleTimeInMillis;
        if (engine == null) {
            throttled = false;
            throttleTimeInMillis = 0;
        } else {
            throttled = engine.isThrottled();
            throttleTimeInMillis = engine.getIndexThrottleTimeInMillis();
        }
        return internalIndexingStats.stats(throttled, throttleTimeInMillis, types);
    }

    public SearchStats searchStats(String... groups) {
        return searchService.stats(groups);
    }

    public GetStats getStats() {
        return getService.stats();
    }

    public StoreStats storeStats() {
        try {
            return store.stats();
        } catch (IOException e) {
            throw new ElasticsearchException("io exception while building 'store stats'", e);
        } catch (AlreadyClosedException ex) {
            return null; // already closed
        }
    }

    public MergeStats mergeStats() {
        final Engine engine = getEngineOrNull();
        if (engine == null) {
            return new MergeStats();
        }
        return engine.getMergeStats();
    }

    public SegmentsStats segmentStats() {
        SegmentsStats segmentsStats = getEngine().segmentsStats();
        segmentsStats.addBitsetMemoryInBytes(shardBitsetFilterCache.getMemorySizeInBytes());
        return segmentsStats;
    }

    public WarmerStats warmerStats() {
        return shardWarmerService.stats();
    }

    public FieldDataStats fieldDataStats(String... fields) {
        return shardFieldData.stats(fields);
    }

    public PercolatorQueriesRegistry percolateRegistry() {
        return percolatorQueriesRegistry;
    }

    public TranslogStats translogStats() {
        return getEngine().getTranslog().stats();
    }

    public SuggestStats suggestStats() {
        return shardSuggestMetric.stats();
    }

    public CompletionStats completionStats(String... fields) {
        CompletionStats completionStats = new CompletionStats();
        try (final Engine.Searcher currentSearcher = acquireSearcher("completion_stats")) {
            completionStats.add(CompletionFieldStats.completionStats(currentSearcher.reader(), fields));
        }
        return completionStats;
    }

    public Engine.SyncedFlushResult syncFlush(String syncId, Engine.CommitId expectedCommitId) {
        verifyStartedOrRecovering();
        logger.trace("trying to sync flush. sync id [{}]. expected commit id [{}]]", syncId, expectedCommitId);
        return getEngine().syncFlush(syncId, expectedCommitId);
    }

    public Engine.CommitId flush(FlushRequest request) throws ElasticsearchException {
        boolean waitIfOngoing = request.waitIfOngoing();
        boolean force = request.force();
        if (logger.isTraceEnabled()) {
            logger.trace("flush with {}", request);
        }
        // we allows flush while recovering, since we allow for operations to happen
        // while recovering, and we want to keep the translog at bay (up to deletes, which
        // we don't gc).
        verifyStartedOrRecovering();

        long time = System.nanoTime();
        Engine.CommitId commitId = getEngine().flush(force, waitIfOngoing);
        flushMetric.inc(System.nanoTime() - time);
        return commitId;

    }

    public void forceMerge(ForceMergeRequest forceMerge) throws IOException {
        verifyStarted();
        if (logger.isTraceEnabled()) {
            logger.trace("force merge with {}", forceMerge);
        }
        getEngine().forceMerge(forceMerge.flush(), forceMerge.maxNumSegments(),
            forceMerge.onlyExpungeDeletes(), false, false);
    }

    /**
     * Upgrades the shard to the current version of Lucene and returns the minimum segment version
     */
    public org.apache.lucene.util.Version upgrade(UpgradeRequest upgrade) throws IOException {
        verifyStarted();
        if (logger.isTraceEnabled()) {
            logger.trace("upgrade with {}", upgrade);
        }
        org.apache.lucene.util.Version previousVersion = minimumCompatibleVersion();
        // we just want to upgrade the segments, not actually forge merge to a single segment
        getEngine().forceMerge(true,  // we need to flush at the end to make sure the upgrade is durable
            Integer.MAX_VALUE, // we just want to upgrade the segments, not actually optimize to a single segment
            false, true, upgrade.upgradeOnlyAncientSegments());
        org.apache.lucene.util.Version version = minimumCompatibleVersion();
        if (logger.isTraceEnabled()) {
            logger.trace("upgraded segment {} from version {} to version {}", previousVersion, version);
        }

        return version;
    }

    public org.apache.lucene.util.Version minimumCompatibleVersion() {
        org.apache.lucene.util.Version luceneVersion = null;
        for (Segment segment : getEngine().segments(false)) {
            if (luceneVersion == null || luceneVersion.onOrAfter(segment.getVersion())) {
                luceneVersion = segment.getVersion();
            }
        }
        return luceneVersion == null ? idxSettings.getIndexVersionCreated().luceneVersion : luceneVersion;
    }

    /**
     * Creates a new {@link IndexCommit} snapshot form the currently running engine. All resources referenced by this
     * commit won't be freed until the commit / snapshot is released via {@link #releaseSnapshot(IndexCommit)}.
     *
     * @param flushFirst <code>true</code> if the index should first be flushed to disk / a low level lucene commit should be executed
     */
    public IndexCommit snapshotIndex(boolean flushFirst) throws EngineException {
        IndexShardState state = this.state; // one time volatile read
        // we allow snapshot on closed index shard, since we want to do one after we close the shard and before we close the engine
        if (state == IndexShardState.STARTED || state == IndexShardState.RELOCATED || state == IndexShardState.CLOSED) {
            return getEngine().snapshotIndex(flushFirst);
        } else {
            throw new IllegalIndexShardStateException(shardId, state, "snapshot is not allowed");
        }
    }


    /**
     * Releases a snapshot taken from {@link #snapshotIndex(boolean)} this must be called to release the resources
     * referenced by the given snapshot {@link IndexCommit}.
     */
    public void releaseSnapshot(IndexCommit snapshot) throws IOException {
        deletionPolicy.release(snapshot);
    }

    /**
     * Fails the shard and marks the shard store as corrupted if
     * <code>e</code> is caused by index corruption
     */
    public void failShard(String reason, @Nullable Throwable e) {
        // fail the engine. This will cause this shard to also be removed from the node's index service.
        getEngine().failEngine(reason, e);
    }

    public Engine.Searcher acquireSearcher(String source) {
        readAllowed();
        final Engine engine = getEngine();
        final Engine.Searcher searcher = engine.acquireSearcher(source);
        boolean success = false;
        try {
            final Engine.Searcher wrappedSearcher = searcherWrapper == null ? searcher : searcherWrapper.wrap(searcher);
            assert wrappedSearcher != null;
            success = true;
            return wrappedSearcher;
        } catch (IOException ex) {
            throw new ElasticsearchException("failed to wrap searcher", ex);
        } finally {
            if (success == false) {
                Releasables.close(success, searcher);
            }
        }
    }

    public void close(String reason, boolean flushEngine) throws IOException {
        synchronized (mutex) {
            try {
                if (state != IndexShardState.CLOSED) {
                    FutureUtils.cancel(refreshScheduledFuture);
                    refreshScheduledFuture = null;
                }
                // nocommit: done to temporary prevent operations on a relocated primary. Remove when properly fixed.
                final boolean decOpCounter = state != IndexShardState.RELOCATED;
                changeState(IndexShardState.CLOSED, reason);
<<<<<<< HEAD
                if (decOpCounter) {
                    indexShardOperationCounter.decRef();
                }
=======
>>>>>>> b5aee207
            } finally {
                final Engine engine = this.currentEngineReference.getAndSet(null);
                try {
                    if (engine != null && flushEngine) {
                        engine.flushAndClose();
                    }
                } finally { // playing safe here and close the engine even if the above succeeds - close can be called multiple times
                    IOUtils.close(engine, percolatorQueriesRegistry);
                }
            }
        }
    }

    public IndexShard postRecovery(String reason) throws IndexShardStartedException, IndexShardRelocatedException, IndexShardClosedException {
        if (mapperService.hasMapping(PercolatorService.TYPE_NAME)) {
            refresh("percolator_load_queries");
            try (Engine.Searcher searcher = getEngine().acquireSearcher("percolator_load_queries")) {
                this.percolatorQueriesRegistry.loadQueries(searcher.reader());
            }
        }
        synchronized (mutex) {
            if (state == IndexShardState.CLOSED) {
                throw new IndexShardClosedException(shardId);
            }
            if (state == IndexShardState.STARTED) {
                throw new IndexShardStartedException(shardId);
            }
            if (state == IndexShardState.RELOCATED) {
                throw new IndexShardRelocatedException(shardId);
            }
            recoveryState.setStage(RecoveryState.Stage.DONE);
            changeState(IndexShardState.POST_RECOVERY, reason);
        }
        return this;
    }

    /**
     * called before starting to copy index files over
     */
    public void prepareForIndexRecovery() {
        if (state != IndexShardState.RECOVERING) {
            throw new IndexShardNotRecoveringException(shardId, state);
        }
        recoveryState.setStage(RecoveryState.Stage.INDEX);
        assert currentEngineReference.get() == null;
    }

    /**
     * Applies all operations in the iterable to the current engine and returns the number of operations applied.
     * This operation will stop applying operations once an operation failed to apply.
     * Note: This method is typically used in peer recovery to replay remote transaction log entries.
     */
    public int performBatchRecovery(Iterable<Translog.Operation> operations) {
        if (state != IndexShardState.RECOVERING) {
            throw new IndexShardNotRecoveringException(shardId, state);
        }
        // We set active because we are now writing operations to the engine; this way, if we go idle after some time and become inactive,
        // we still invoke any onShardInactive listeners ... we won't sync'd flush in this case because we only do that on primary and this
        // is a replica
        active.set(true);
        return engineConfig.getTranslogRecoveryPerformer().performBatchRecovery(getEngine(), operations);
    }

    /**
     * After the store has been recovered, we need to start the engine in order to apply operations
     */
    public void performTranslogRecovery(boolean indexExists) {
        if (indexExists == false) {
            // note: these are set when recovering from the translog
            final RecoveryState.Translog translogStats = recoveryState().getTranslog();
            translogStats.totalOperations(0);
            translogStats.totalOperationsOnStart(0);
        }
        internalPerformTranslogRecovery(false, indexExists);
        assert recoveryState.getStage() == RecoveryState.Stage.TRANSLOG : "TRANSLOG stage expected but was: " + recoveryState.getStage();
    }

    private void internalPerformTranslogRecovery(boolean skipTranslogRecovery, boolean indexExists) {
        if (state != IndexShardState.RECOVERING) {
            throw new IndexShardNotRecoveringException(shardId, state);
        }
        recoveryState.setStage(RecoveryState.Stage.VERIFY_INDEX);
        // also check here, before we apply the translog
        if (Booleans.parseBoolean(checkIndexOnStartup, false)) {
            try {
                checkIndex();
            } catch (IOException ex) {
                throw new RecoveryFailedException(recoveryState, "check index failed", ex);
            }
        }
        recoveryState.setStage(RecoveryState.Stage.TRANSLOG);
        // we disable deletes since we allow for operations to be executed against the shard while recovering
        // but we need to make sure we don't loose deletes until we are done recovering
        engineConfig.setEnableGcDeletes(false);
        engineConfig.setCreate(indexExists == false);
        if (skipTranslogRecovery == false) {
            // We set active because we are now writing operations to the engine; this way, if we go idle after some time and become inactive,
            // we still give sync'd flush a chance to run:
            active.set(true);
        }
        createNewEngine(skipTranslogRecovery, engineConfig);

    }

    /**
     * After the store has been recovered, we need to start the engine. This method starts a new engine but skips
     * the replay of the transaction log which is required in cases where we restore a previous index or recover from
     * a remote peer.
     */
    public void skipTranslogRecovery() throws IOException {
        assert getEngineOrNull() == null : "engine was already created";
        internalPerformTranslogRecovery(true, true);
        assert recoveryState.getTranslog().recoveredOperations() == 0;
    }

    /**
     * called if recovery has to be restarted after network error / delay **
     */
    public void performRecoveryRestart() throws IOException {
        synchronized (mutex) {
            if (state != IndexShardState.RECOVERING) {
                throw new IndexShardNotRecoveringException(shardId, state);
            }
            final Engine engine = this.currentEngineReference.getAndSet(null);
            IOUtils.close(engine);
            recoveryState().setStage(RecoveryState.Stage.INIT);
        }
    }

    /**
     * returns stats about ongoing recoveries, both source and target
     */
    public RecoveryStats recoveryStats() {
        return recoveryStats;
    }

    /**
     * Returns the current {@link RecoveryState} if this shard is recovering or has been recovering.
     * Returns null if the recovery has not yet started or shard was not recovered (created via an API).
     */
    public RecoveryState recoveryState() {
        return this.recoveryState;
    }

    /**
     * perform the last stages of recovery once all translog operations are done.
     * note that you should still call {@link #postRecovery(String)}.
     */
    public void finalizeRecovery() {
        recoveryState().setStage(RecoveryState.Stage.FINALIZE);
        getEngine().refresh("recovery_finalization");
        engineConfig.setEnableGcDeletes(true);
    }

    /**
     * Returns <tt>true</tt> if this shard can ignore a recovery attempt made to it (since the already doing/done it)
     */
    public boolean ignoreRecoveryAttempt() {
        IndexShardState state = state(); // one time volatile read
        return state == IndexShardState.POST_RECOVERY || state == IndexShardState.RECOVERING || state == IndexShardState.STARTED ||
            state == IndexShardState.RELOCATED || state == IndexShardState.CLOSED;
    }

    public void readAllowed() throws IllegalIndexShardStateException {
        IndexShardState state = this.state; // one time volatile read
        if (readAllowedStates.contains(state) == false) {
            throw new IllegalIndexShardStateException(shardId, state, "operations only allowed when shard state is one of " + readAllowedStates.toString());
        }
    }

    private void ensureWriteAllowed(Engine.Operation op) throws IllegalIndexShardStateException {
        Engine.Operation.Origin origin = op.origin();
        IndexShardState state = this.state; // one time volatile read

        if (origin == Engine.Operation.Origin.PRIMARY) {
            if (writeAllowedStatesForPrimary.contains(state) == false) {
                throw new IllegalIndexShardStateException(shardId, state, "operation only allowed when shard state is one of " + writeAllowedStatesForPrimary + ", origin [" + origin + "]");
            }
        } else if (origin == Engine.Operation.Origin.RECOVERY) {
            if (state != IndexShardState.RECOVERING) {
                throw new IllegalIndexShardStateException(shardId, state, "operation only allowed when recovering, origin [" + origin + "]");
            }
        } else {
            assert origin == Engine.Operation.Origin.REPLICA;
            if (writeAllowedStatesForReplica.contains(state) == false) {
                throw new IllegalIndexShardStateException(shardId, state, "operation only allowed when shard state is one of " + writeAllowedStatesForReplica + ", origin [" + origin + "]");
            }
        }
    }

    protected final void verifyStartedOrRecovering() throws IllegalIndexShardStateException {
        IndexShardState state = this.state; // one time volatile read
        if (state != IndexShardState.STARTED && state != IndexShardState.RECOVERING && state != IndexShardState.POST_RECOVERY) {
            throw new IllegalIndexShardStateException(shardId, state, "operation only allowed when started/recovering");
        }
    }

    private void verifyNotClosed() throws IllegalIndexShardStateException {
        verifyNotClosed(null);
    }

    private void verifyNotClosed(Throwable suppressed) throws IllegalIndexShardStateException {
        IndexShardState state = this.state; // one time volatile read
        if (state == IndexShardState.CLOSED) {
            final IllegalIndexShardStateException exc = new IndexShardClosedException(shardId, "operation only allowed when not closed");
            if (suppressed != null) {
                exc.addSuppressed(suppressed);
            }
            throw exc;
        }
    }

    protected final void verifyStarted() throws IllegalIndexShardStateException {
        IndexShardState state = this.state; // one time volatile read
        if (state != IndexShardState.STARTED) {
            throw new IndexShardNotStartedException(shardId, state);
        }
    }

    /** Returns number of heap bytes used by the indexing buffer for this shard, or 0 if the shard is closed */
    public long getIndexBufferRAMBytesUsed() {
        Engine engine = getEngineOrNull();
        if (engine == null) {
            return 0;
        }
        try {
            return engine.getIndexBufferRAMBytesUsed();
        } catch (AlreadyClosedException ex) {
            return 0;
        }
    }

    public void addShardFailureCallback(Callback<ShardFailure> onShardFailure) {
        this.shardEventListener.delegates.add(onShardFailure);
    }

    /** Called by {@link IndexingMemoryController} to check whether more than {@code inactiveTimeNS} has passed since the last
     *  indexing operation, and notify listeners that we are now inactive so e.g. sync'd flush can happen. */
    public void checkIdle(long inactiveTimeNS) {
        Engine engineOrNull = getEngineOrNull();
        if (engineOrNull != null && System.nanoTime() - engineOrNull.getLastWriteNanos() >= inactiveTimeNS) {
            boolean wasActive = active.getAndSet(false);
            if (wasActive) {
                logger.debug("shard is now inactive");
                indexEventListener.onShardInactive(this);
            }
        }
    }

    /**
     * Deletes the shards metadata state. This method can only be executed if the shard is not active.
     *
     * @throws IOException if the delete fails
     */
    public void deleteShardState() throws IOException {
        if (this.routingEntry() != null && this.routingEntry().active()) {
            throw new IllegalStateException("Can't delete shard state on an active shard");
        }
        MetaDataStateFormat.deleteMetaState(shardPath().getDataPath());
    }

    public boolean isActive() {
        return active.get();
    }

    public ShardPath shardPath() {
        return path;
    }

    public boolean recoverFromStore(DiscoveryNode localNode) {
        // we are the first primary, recover from the gateway
        // if its post api allocation, the index should exists
        assert shardRouting.primary() : "recover from store only makes sense if the shard is a primary shard";
        boolean shouldExist = shardRouting.allocatedPostIndexCreate(idxSettings.getIndexMetaData());

        StoreRecovery storeRecovery = new StoreRecovery(shardId, logger);
        return storeRecovery.recoverFromStore(this, shouldExist, localNode);
    }

    public boolean restoreFromRepository(IndexShardRepository repository, DiscoveryNode localNode) {
        assert shardRouting.primary() : "recover from store only makes sense if the shard is a primary shard";
        StoreRecovery storeRecovery = new StoreRecovery(shardId, logger);
        return storeRecovery.recoverFromRepository(this, repository, localNode);
    }

    /**
     * Returns <code>true</code> iff this shard needs to be flushed due to too many translog operation or a too large transaction log.
     * Otherwise <code>false</code>.
     */
    boolean shouldFlush() {
        Engine engine = getEngineOrNull();
        if (engine != null) {
            try {
                Translog translog = engine.getTranslog();
                return translog.sizeInBytes() > indexSettings.getFlushThresholdSize().bytes();
            } catch (AlreadyClosedException | EngineClosedException ex) {
                // that's fine we are already close - no need to flush
            }
        }
        return false;
    }

    public void onSettingsChanged() {
        Engine engineOrNull = getEngineOrNull();
        if (engineOrNull != null) {
            engineOrNull.onSettingsChanged();
        }
    }

    public Translog.View acquireTranslogView() {
        Engine engine = getEngine();
        assert engine.getTranslog() != null : "translog must not be null";
        return engine.getTranslog().newView();
    }

    public List<Segment> segments(boolean verbose) {
        return getEngine().segments(verbose);
    }

    public void flushAndCloseEngine() throws IOException {
        getEngine().flushAndClose();
    }

    public Translog getTranslog() {
        return getEngine().getTranslog();
    }

    public PercolateStats percolateStats() {
        return percolatorQueriesRegistry.stats();
    }

    public IndexEventListener getIndexEventListener() {
        return indexEventListener;
    }

    public void activateThrottling() {
        try {
            getEngine().activateThrottling();
        } catch (EngineClosedException ex) {
            // ignore
        }
    }

    public void deactivateThrottling() {
        try {
            getEngine().deactivateThrottling();
        } catch (EngineClosedException ex) {
            // ignore
        }
    }

    private void handleRefreshException(Exception e) {
        if (e instanceof EngineClosedException) {
            // ignore
        } else if (e instanceof RefreshFailedEngineException) {
            RefreshFailedEngineException rfee = (RefreshFailedEngineException) e;
            if (rfee.getCause() instanceof InterruptedException) {
                // ignore, we are being shutdown
            } else if (rfee.getCause() instanceof ClosedByInterruptException) {
                // ignore, we are being shutdown
            } else if (rfee.getCause() instanceof ThreadInterruptedException) {
                // ignore, we are being shutdown
            } else {
                if (state != IndexShardState.CLOSED) {
                    logger.warn("Failed to perform engine refresh", e);
                }
            }
<<<<<<< HEAD
            threadPool.executor(ThreadPool.Names.REFRESH).execute(() -> {
                try {
                    if (getEngine().refreshNeeded()) {
                        refresh("schedule");
                    }
                } catch (EngineClosedException e) {
                    // we are being closed, ignore
                } catch (RefreshFailedEngineException e) {
                    if (e.getCause() instanceof InterruptedException) {
                        // ignore, we are being shutdown
                    } else if (e.getCause() instanceof ClosedByInterruptException) {
                        // ignore, we are being shutdown
                    } else if (e.getCause() instanceof ThreadInterruptedException) {
                        // ignore, we are being shutdown
                    } else {
                        if (state != IndexShardState.CLOSED) {
                            logger.warn("Failed to perform scheduled engine refresh", e);
                        }
                    }
                } catch (Exception e) {
                    if (state != IndexShardState.CLOSED) {
                        logger.warn("Failed to perform scheduled engine refresh", e);
                    }
                }

                reschedule();
            });
=======
        } else {
            if (state != IndexShardState.CLOSED) {
                logger.warn("Failed to perform engine refresh", e);
            }
        }
    }

    /**
     * Called when our shard is using too much heap and should move buffered indexed/deleted documents to disk.
     */
    public void writeIndexingBuffer() {
        if (canIndex() == false) {
            throw new UnsupportedOperationException();
>>>>>>> b5aee207
        }
        try {
            Engine engine = getEngine();
            long bytes = engine.getIndexBufferRAMBytesUsed();

            // NOTE: this can be an overestimate by up to 20%, if engine uses IW.flush not refresh, because version map
            // memory is low enough, but this is fine because after the writes finish, IMC will poll again and see that
            // there's still up to the 20% being used and continue writing if necessary:
            logger.debug("add [{}] writing bytes for shard [{}]", new ByteSizeValue(bytes), shardId());
            writingBytes.addAndGet(bytes);
            try {
                engine.writeIndexingBuffer();
            } finally {
                writingBytes.addAndGet(-bytes);
                logger.debug("remove [{}] writing bytes for shard [{}]", new ByteSizeValue(bytes), shardId());
            }
        } catch (Exception e) {
            handleRefreshException(e);
        };
    }

    /**
     * Should be called for each no-op update operation to increment relevant statistics.
     * @param type the doc type of the update
     */
    public void noopUpdate(String type) {
        internalIndexingStats.noopUpdate(type);
    }


    private void checkIndex() throws IOException {
        if (store.tryIncRef()) {
            try {
                doCheckIndex();
            } finally {
                store.decRef();
            }
        }
    }

    private void doCheckIndex() throws IOException {
        long timeNS = System.nanoTime();
        if (!Lucene.indexExists(store.directory())) {
            return;
        }
        BytesStreamOutput os = new BytesStreamOutput();
        PrintStream out = new PrintStream(os, false, StandardCharsets.UTF_8.name());

        if ("checksum".equals(checkIndexOnStartup)) {
            // physical verification only: verify all checksums for the latest commit
            IOException corrupt = null;
            MetadataSnapshot metadata = store.getMetadata();
            for (Map.Entry<String, StoreFileMetaData> entry : metadata.asMap().entrySet()) {
                try {
                    Store.checkIntegrity(entry.getValue(), store.directory());
                    out.println("checksum passed: " + entry.getKey());
                } catch (IOException exc) {
                    out.println("checksum failed: " + entry.getKey());
                    exc.printStackTrace(out);
                    corrupt = exc;
                }
            }
            out.flush();
            if (corrupt != null) {
                logger.warn("check index [failure]\n{}", new String(os.bytes().toBytes(), StandardCharsets.UTF_8));
                throw corrupt;
            }
        } else {
            // full checkindex
            try (CheckIndex checkIndex = new CheckIndex(store.directory())) {
                checkIndex.setInfoStream(out);
                CheckIndex.Status status = checkIndex.checkIndex();
                out.flush();

                if (!status.clean) {
                    if (state == IndexShardState.CLOSED) {
                        // ignore if closed....
                        return;
                    }
                    logger.warn("check index [failure]\n{}", new String(os.bytes().toBytes(), StandardCharsets.UTF_8));
                    if ("fix".equals(checkIndexOnStartup)) {
                        if (logger.isDebugEnabled()) {
                            logger.debug("fixing index, writing new segments file ...");
                        }
                        checkIndex.exorciseIndex(status);
                        if (logger.isDebugEnabled()) {
                            logger.debug("index fixed, wrote new segments file \"{}\"", status.segmentsFileName);
                        }
                    } else {
                        // only throw a failure if we are not going to fix the index
                        throw new IllegalStateException("index check failure but can't fix it");
                    }
                }
            }
        }

        if (logger.isDebugEnabled()) {
            logger.debug("check index [success]\n{}", new String(os.bytes().toBytes(), StandardCharsets.UTF_8));
        }

        recoveryState.getVerifyIndex().checkIndexTime(Math.max(0, TimeValue.nsecToMSec(System.nanoTime() - timeNS)));
    }

    Engine getEngine() {
        Engine engine = getEngineOrNull();
        if (engine == null) {
            throw new EngineClosedException(shardId);
        }
        return engine;
    }

    /**
     * NOTE: returns null if engine is not yet started (e.g. recovery phase 1, copying over index files, is still running), or if engine is
     * closed.
     */
    protected Engine getEngineOrNull() {
        return this.currentEngineReference.get();
    }

    class ShardEventListener implements Engine.EventListener {
        private final CopyOnWriteArrayList<Callback<ShardFailure>> delegates = new CopyOnWriteArrayList<>();

        // called by the current engine
        @Override
        public void onFailedEngine(String reason, @Nullable Throwable failure) {
            final ShardFailure shardFailure = new ShardFailure(shardRouting, reason, failure, getIndexUUID());
            for (Callback<ShardFailure> listener : delegates) {
                try {
                    listener.handle(shardFailure);
                } catch (Exception e) {
                    logger.warn("exception while notifying engine failure", e);
                }
            }
        }
    }

    private void createNewEngine(boolean skipTranslogRecovery, EngineConfig config) {
        synchronized (mutex) {
            if (state == IndexShardState.CLOSED) {
                throw new EngineClosedException(shardId);
            }
            assert this.currentEngineReference.get() == null;
            this.currentEngineReference.set(newEngine(skipTranslogRecovery, config));
        }

        // time elapses after the engine is created above (pulling the config settings) until we set the engine reference, during which
        // settings changes could possibly have happened, so here we forcefully push any config changes to the new engine:
        Engine engine = getEngineOrNull();

        // engine could perhaps be null if we were e.g. concurrently closed:
        if (engine != null) {
            engine.onSettingsChanged();
        }
    }

    protected Engine newEngine(boolean skipTranslogRecovery, EngineConfig config) {
        return engineFactory.newReadWriteEngine(config, skipTranslogRecovery);
    }

    /**
     * Returns <code>true</code> iff this shard allows primary promotion, otherwise <code>false</code>
     */
    public boolean allowsPrimaryPromotion() {
        return true;
    }

    // pkg private for testing
    void persistMetadata(ShardRouting newRouting, ShardRouting currentRouting) {
        assert newRouting != null : "newRouting must not be null";
        if (newRouting.active()) {
            try {
                final String writeReason;
                if (currentRouting == null) {
                    writeReason = "freshly started, allocation id [" + newRouting.allocationId() + "]";
                } else if (currentRouting.equals(newRouting) == false) {
                    writeReason = "routing changed from " + currentRouting + " to " + newRouting;
                } else {
                    logger.trace("{} skip writing shard state, has been written before", shardId);
                    return;
                }
                final ShardStateMetaData newShardStateMetadata = new ShardStateMetaData(newRouting.primary(), getIndexUUID(), newRouting.allocationId());
                logger.trace("{} writing shard state, reason [{}]", shardId, writeReason);
                ShardStateMetaData.FORMAT.write(newShardStateMetadata, newShardStateMetadata.legacyVersion, shardPath().getShardStatePath());
            } catch (IOException e) { // this is how we used to handle it.... :(
                logger.warn("failed to write shard state", e);
                // we failed to write the shard state, we will try and write
                // it next time...
            }
        }
    }

    private String getIndexUUID() {
        return indexSettings.getUUID();
    }

    private DocumentMapperForType docMapper(String type) {
        return mapperService.documentMapperWithAutoCreate(type);
    }

    private final EngineConfig newEngineConfig(TranslogConfig translogConfig, QueryCachingPolicy cachingPolicy) {
        final TranslogRecoveryPerformer translogRecoveryPerformer = new TranslogRecoveryPerformer(shardId, mapperService, logger) {
            @Override
            protected void operationProcessed() {
                assert recoveryState != null;
                recoveryState.getTranslog().incrementRecoveredOperations();
            }

            @Override
            public int recoveryFromSnapshot(Engine engine, Translog.Snapshot snapshot) throws IOException {
                assert recoveryState != null;
                RecoveryState.Translog translogStats = recoveryState.getTranslog();
                translogStats.totalOperations(snapshot.totalOperations());
                translogStats.totalOperationsOnStart(snapshot.totalOperations());
                return super.recoveryFromSnapshot(engine, snapshot);
            }
        };
        return new EngineConfig(shardId,
            threadPool, indexSettings, warmer, store, deletionPolicy, indexSettings.getMergePolicy(),
            mapperService.indexAnalyzer(), similarityService.similarity(mapperService), codecService, shardEventListener, translogRecoveryPerformer, indexCache.query(), cachingPolicy, translogConfig,
            idxSettings.getSettings().getAsTime(IndexingMemoryController.SHARD_INACTIVE_TIME_SETTING, IndexingMemoryController.SHARD_DEFAULT_INACTIVE_TIME));
    }

    public Releasable acquirePrimaryOperationLock() {
        verifyNotClosed();
        if (shardRouting.primary() == false) {
            throw new IllegalIndexShardStateException(shardId, state, "shard is not a primary");
        }
        return suspendableRefContainer.acquireUninterruptibly();
    }

<<<<<<< HEAD
    /**
     * increments the ongoing operations counter on a primary shard. Returns the primary term of this shard.
     */
    public long incrementOperationCounterOnPrimary() {
        if (shardRouting.primary() == false) {
            throw new IllegalIndexShardStateException(shardId, state, "shard is not a primary");
        }
        indexShardOperationCounter.incRef();
        return shardRouting.primaryTerm();
    }


    /**
     * increments the ongoing operations counter. If the given primary term is lower then the one in {@link #shardRouting}
     * an {@link IllegalIndexShardStateException} is thrown.
     */
    public void incrementOperationCounterOnReplica(long opPrimaryTerm) {
        if (shardRouting.primaryTerm() > opPrimaryTerm) {
            throw new IllegalIndexShardStateException(shardId, state, "operation term [{}] is too old (current [{}])", opPrimaryTerm, shardRouting.primaryTerm());
        }
        if (shardRouting.primary() && shardRouting.isRelocationTarget() == false) {
            throw new IllegalIndexShardStateException(shardId, state, "shard is not a replica");
        }
        indexShardOperationCounter.incRef();
    }

    public void decrementOperationCounter() {
        indexShardOperationCounter.decRef();
=======
    public Releasable acquireReplicaOperationLock() {
        verifyNotClosed();
        return suspendableRefContainer.acquireUninterruptibly();
>>>>>>> b5aee207
    }

    public int getActiveOperationsCount() {
        return suspendableRefContainer.activeRefs(); // refCount is incremented on creation and decremented on close
    }

    /**
     * Syncs the given location with the underlying storage unless already synced.
     */
    public void sync(Translog.Location location) {
        try {
            final Engine engine = getEngine();
            engine.getTranslog().ensureSynced(location);
        } catch (EngineClosedException ex) {
            // that's fine since we already synced everything on engine close - this also is conform with the methods documentation
        } catch (IOException ex) { // if this fails we are in deep shit - fail the request
            logger.debug("failed to sync translog", ex);
            throw new ElasticsearchException("failed to sync translog", ex);
        }
    }

    /**
     * Returns the current translog durability mode
     */
    public Translog.Durability getTranslogDurability() {
        return indexSettings.getTranslogDurability();
    }

    private final AtomicBoolean asyncFlushRunning = new AtomicBoolean();

    /**
     * Schedules a flush if needed but won't schedule more than one flush concurrently. The flush will be executed on the
     * Flush thread-pool asynchronously.
     *
     * @return <code>true</code> if a new flush is scheduled otherwise <code>false</code>.
     */
    public boolean maybeFlush() {
        if (shouldFlush()) {
            if (asyncFlushRunning.compareAndSet(false, true)) { // we can't use a lock here since we "release" in a different thread
                if (shouldFlush() == false) {
                    // we have to check again since otherwise there is a race when a thread passes
                    // the first shouldFlush() check next to another thread which flushes fast enough
                    // to finish before the current thread could flip the asyncFlushRunning flag.
                    // in that situation we have an extra unexpected flush.
                    asyncFlushRunning.compareAndSet(true, false);
                } else {
                    logger.debug("submitting async flush request");
                    final AbstractRunnable abstractRunnable = new AbstractRunnable() {
                        @Override
                        public void onFailure(Throwable t) {
                            if (state != IndexShardState.CLOSED) {
                                logger.warn("failed to flush index", t);
                            }
                        }

                        @Override
                        protected void doRun() throws Exception {
                            flush(new FlushRequest());
                        }

                        @Override
                        public void onAfter() {
                            asyncFlushRunning.compareAndSet(true, false);
                            maybeFlush(); // fire a flush up again if we have filled up the limits such that shouldFlush() returns true
                        }
                    };
                    threadPool.executor(ThreadPool.Names.FLUSH).execute(abstractRunnable);
                    return true;
                }
            }
        }
        return false;
    }

    /**
     * Simple struct encapsulating a shard failure
     *
     * @see IndexShard#addShardFailureCallback(Callback)
     */
    public static final class ShardFailure {
        public final ShardRouting routing;
        public final String reason;
        @Nullable
        public final Throwable cause;
        public final String indexUUID;

        public ShardFailure(ShardRouting routing, String reason, @Nullable Throwable cause, String indexUUID) {
            this.routing = routing;
            this.reason = reason;
            this.cause = cause;
            this.indexUUID = indexUUID;
        }
    }

    EngineFactory getEngineFactory() {
        return engineFactory;
    }

    /**
     * Returns <code>true</code> iff one or more changes to the engine are not visible to via the current searcher.
     * Otherwise <code>false</code>.
     *
     * @throws EngineClosedException if the engine is already closed
     * @throws AlreadyClosedException if the internal indexwriter in the engine is already closed
     */
    public boolean isRefreshNeeded() {
        return getEngine().refreshNeeded();
    }

}<|MERGE_RESOLUTION|>--- conflicted
+++ resolved
@@ -232,11 +232,6 @@
         this.shardBitsetFilterCache = new ShardBitsetFilterCache(shardId, indexSettings);
         state = IndexShardState.CREATED;
         this.path = path;
-<<<<<<< HEAD
-        this.mergePolicyConfig = new MergePolicyConfig(logger, settings);
-
-=======
->>>>>>> b5aee207
         /* create engine config */
         logger.debug("state: [CREATED]");
 
@@ -330,7 +325,7 @@
     public void updateRoutingEntry(final ShardRouting newRouting, final boolean persistState) {
         final ShardRouting currentRouting = this.shardRouting;
         if (!newRouting.shardId().equals(shardId())) {
-            throw new IllegalArgumentException("Trying to set a routing entry with shardId [" + newRouting.shardId() + "] on a shard with shardId [" + shardId() + "]");
+            throw new IllegalArgumentException("Trying to set a routing entry with shardId " + newRouting.shardId() + " on a shard with shardId " + shardId() + "");
         }
         if ((currentRouting == null || newRouting.isSameAllocation(currentRouting)) == false) {
             throw new IllegalArgumentException("Trying to set a routing entry with a different allocation. Current " + currentRouting + ", new " + newRouting);
@@ -415,24 +410,6 @@
         }
     }
 
-<<<<<<< HEAD
-    public IndexShard relocated(String reason) throws IndexShardNotStartedException, InterruptedException {
-        synchronized (mutex) {
-            if (state != IndexShardState.STARTED) {
-                throw new IndexShardNotStartedException(shardId, state);
-            }
-            changeState(IndexShardState.RELOCATED, reason);
-            // nocommit: awful hack to work around delay replications being rejected by the primary term check. This is used to make sure all in flight operation are done
-            // before primary relocation is done. proper fix coming.
-            indexShardOperationCounter.decRef();
-        }
-
-        logger.info("waiting for op count to reach 0");
-        while (indexShardOperationCounter.refCount() > 0) {
-            Thread.sleep(100);
-        }
-        logger.info("{} waiting for op count reached 0. continuing...");
-=======
     public IndexShard relocated(String reason) throws IndexShardNotStartedException {
         try (Releasable block = suspendableRefContainer.blockAcquisition()) {
             // no shard operation locks are being held here, move state from started to relocated
@@ -444,7 +421,6 @@
             }
         }
 
->>>>>>> b5aee207
         return this;
     }
 
@@ -843,12 +819,6 @@
                 // nocommit: done to temporary prevent operations on a relocated primary. Remove when properly fixed.
                 final boolean decOpCounter = state != IndexShardState.RELOCATED;
                 changeState(IndexShardState.CLOSED, reason);
-<<<<<<< HEAD
-                if (decOpCounter) {
-                    indexShardOperationCounter.decRef();
-                }
-=======
->>>>>>> b5aee207
             } finally {
                 final Engine engine = this.currentEngineReference.getAndSet(null);
                 try {
@@ -1216,35 +1186,6 @@
                     logger.warn("Failed to perform engine refresh", e);
                 }
             }
-<<<<<<< HEAD
-            threadPool.executor(ThreadPool.Names.REFRESH).execute(() -> {
-                try {
-                    if (getEngine().refreshNeeded()) {
-                        refresh("schedule");
-                    }
-                } catch (EngineClosedException e) {
-                    // we are being closed, ignore
-                } catch (RefreshFailedEngineException e) {
-                    if (e.getCause() instanceof InterruptedException) {
-                        // ignore, we are being shutdown
-                    } else if (e.getCause() instanceof ClosedByInterruptException) {
-                        // ignore, we are being shutdown
-                    } else if (e.getCause() instanceof ThreadInterruptedException) {
-                        // ignore, we are being shutdown
-                    } else {
-                        if (state != IndexShardState.CLOSED) {
-                            logger.warn("Failed to perform scheduled engine refresh", e);
-                        }
-                    }
-                } catch (Exception e) {
-                    if (state != IndexShardState.CLOSED) {
-                        logger.warn("Failed to perform scheduled engine refresh", e);
-                    }
-                }
-
-                reschedule();
-            });
-=======
         } else {
             if (state != IndexShardState.CLOSED) {
                 logger.warn("Failed to perform engine refresh", e);
@@ -1258,7 +1199,6 @@
     public void writeIndexingBuffer() {
         if (canIndex() == false) {
             throw new UnsupportedOperationException();
->>>>>>> b5aee207
         }
         try {
             Engine engine = getEngine();
@@ -1489,40 +1429,19 @@
         return suspendableRefContainer.acquireUninterruptibly();
     }
 
-<<<<<<< HEAD
-    /**
-     * increments the ongoing operations counter on a primary shard. Returns the primary term of this shard.
-     */
-    public long incrementOperationCounterOnPrimary() {
-        if (shardRouting.primary() == false) {
-            throw new IllegalIndexShardStateException(shardId, state, "shard is not a primary");
-        }
-        indexShardOperationCounter.incRef();
-        return shardRouting.primaryTerm();
-    }
-
-
-    /**
-     * increments the ongoing operations counter. If the given primary term is lower then the one in {@link #shardRouting}
+    /**
+     * acquires operation log. If the given primary term is lower then the one in {@link #shardRouting}
      * an {@link IllegalIndexShardStateException} is thrown.
      */
-    public void incrementOperationCounterOnReplica(long opPrimaryTerm) {
+    public Releasable acquireReplicaOperationLock(long opPrimaryTerm) {
+        verifyNotClosed();
         if (shardRouting.primaryTerm() > opPrimaryTerm) {
             throw new IllegalIndexShardStateException(shardId, state, "operation term [{}] is too old (current [{}])", opPrimaryTerm, shardRouting.primaryTerm());
         }
         if (shardRouting.primary() && shardRouting.isRelocationTarget() == false) {
             throw new IllegalIndexShardStateException(shardId, state, "shard is not a replica");
         }
-        indexShardOperationCounter.incRef();
-    }
-
-    public void decrementOperationCounter() {
-        indexShardOperationCounter.decRef();
-=======
-    public Releasable acquireReplicaOperationLock() {
-        verifyNotClosed();
         return suspendableRefContainer.acquireUninterruptibly();
->>>>>>> b5aee207
     }
 
     public int getActiveOperationsCount() {
