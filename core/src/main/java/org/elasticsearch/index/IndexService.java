--- conflicted
+++ resolved
@@ -141,12 +141,8 @@
                         List<IndexingOperationListener> indexingOperationListeners) throws IOException {
         super(indexSettings);
         this.indexSettings = indexSettings;
-<<<<<<< HEAD
         this.globalCheckpointSyncer = globalCheckpointSyncer;
-        this.analysisService = registry.build(indexSettings);
-=======
         this.indexAnalyzers = registry.build(indexSettings);
->>>>>>> 85402d52
         this.similarityService = similarityService;
         this.mapperService = new MapperService(indexSettings, indexAnalyzers, similarityService, mapperRegistry,
             IndexService.this::newQueryShardContext);
@@ -249,11 +245,7 @@
                     }
                 }
             } finally {
-<<<<<<< HEAD
-                IOUtils.close(bitsetFilterCache, indexCache, indexFieldData, analysisService, refreshTask, fsyncTask, globalCheckpointTask);
-=======
-                IOUtils.close(bitsetFilterCache, indexCache, indexFieldData, indexAnalyzers, refreshTask, fsyncTask);
->>>>>>> 85402d52
+                IOUtils.close(bitsetFilterCache, indexCache, indexFieldData, indexAnalyzers, refreshTask, fsyncTask, globalCheckpointTask);
             }
         }
     }
