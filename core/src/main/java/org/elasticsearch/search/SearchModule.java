--- conflicted
+++ resolved
@@ -309,15 +309,7 @@
 
     private final Settings settings;
     private final List<Entry> namedWriteables = new ArrayList<>();
-<<<<<<< HEAD
     private final SearchRequestParsers searchRequestParsers;
-    public static final Setting<Integer> INDICES_MAX_CLAUSE_COUNT_SETTING = Setting.intSetting("indices.query.bool.max_clause_count",
-        1024, 1, Integer.MAX_VALUE, Setting.Property.NodeScope);
-
-    // pkg private so tests can mock
-    Class<? extends SearchService> searchServiceImpl = SearchService.class;
-=======
->>>>>>> fdd50612
 
     public SearchModule(Settings settings, boolean transportClient, List<SearchPlugin> plugins) {
         this.settings = settings;
