--- conflicted
+++ resolved
@@ -125,37 +125,5 @@
             // This is fine, the query will throw an exception if executed
             // locally, instead of just having failures
         }
-<<<<<<< HEAD
-
-//        // don't permit an array of factors
-//        try {
-//          String querySource = "{" +
-//            "\"query\": {" +
-//            "  \"function_score\": {" +
-//            "    \"query\": {" +
-//            "      \"match\": {\"name\": \"foo\"}" +
-//            "      }," +
-//            "      \"functions\": [" +
-//            "        {" +
-//            "          \"field_value_factor\": {" +
-//            "            \"field\": \"test\"," +
-//            "            \"factor\": [1.2,2]" +
-//            "          }" +
-//            "        }" +
-//            "      ]" +
-//            "    }" +
-//            "  }" +
-//            "}";
-//          response = client().prepareSearch("test")
-//          .setSource(new BytesArray(querySource))
-//                  .get();
-//          assertFailures(response);
-//        } catch (SearchPhaseExecutionException e) {
-//          // This is fine, the query will throw an exception if executed
-//          // locally, instead of just having failures
-//        } NOCOMMIT fix this
-
-=======
->>>>>>> dbb01f5b
     }
 }